import imswitch
import os
import argparse

if __name__ == '__main__':
<<<<<<< HEAD
    parser = argparse.ArgumentParser(description='Process some integers.')
    parser.add_argument('--headless', dest='headless', action='store_true',
                        help='run in headless mode')

    args = parser.parse_args()
    imswitch.IS_HEADLESS = True# args.headless
    
    if imswitch.IS_HEADLESS:
        os.environ["DISPLAY"] = ":0"
        os.environ["QT_QPA_PLATFORM"] = "offscreen"
=======
>>>>>>> dc9c50d3

    from imswitch.__main__ import main
    main()
    # keep the event loop running
    <|MERGE_RESOLUTION|>--- conflicted
+++ resolved
@@ -3,21 +3,7 @@
 import argparse
 
 if __name__ == '__main__':
-<<<<<<< HEAD
-    parser = argparse.ArgumentParser(description='Process some integers.')
-    parser.add_argument('--headless', dest='headless', action='store_true',
-                        help='run in headless mode')
-
-    args = parser.parse_args()
-    imswitch.IS_HEADLESS = True# args.headless
-    
-    if imswitch.IS_HEADLESS:
-        os.environ["DISPLAY"] = ":0"
-        os.environ["QT_QPA_PLATFORM"] = "offscreen"
-=======
->>>>>>> dc9c50d3
 
     from imswitch.__main__ import main
     main()
-    # keep the event loop running
-    +    # keep the event loop running