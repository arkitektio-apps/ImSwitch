--- conflicted
+++ resolved
@@ -5,13 +5,7 @@
 import sys
 import pathlib
 
-<<<<<<< HEAD
-# Use a relative path for the controller file so tests work in CI and locally
-controller_path = pathlib.Path(__file__).parent.parent.parent / "controller/controllers/StresstestController.py"
-spec = importlib.util.spec_from_file_location(
-    'StresstestController',
-    str(controller_path.resolve())
-=======
+
 # Dynamically build the path to StresstestController.py based on this test file's location
 current_dir = os.path.dirname(os.path.abspath(__file__))
 controller_path = os.path.join(
@@ -23,7 +17,6 @@
 spec = importlib.util.spec_from_file_location(
     'StresstestController',
     controller_path
->>>>>>> 606a90d5
 )
 stresstest_module = importlib.util.module_from_spec(spec)
 spec.loader.exec_module(stresstest_module)
