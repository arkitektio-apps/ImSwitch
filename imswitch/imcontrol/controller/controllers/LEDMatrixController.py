from typing import Dict, List
from functools import partial
from qtpy import QtCore, QtWidgets
import numpy as np


from imswitch.imcommon.model import APIExport
from ..basecontrollers import ImConWidgetController
from imswitch.imcontrol.view import guitools as guitools
from imswitch.imcommon.model import initLogger, APIExport


class LEDMatrixController(ImConWidgetController):
    """ Linked to LEDMatrixWidget."""

    def __init__(self, *args, **kwargs):
        super().__init__(*args, **kwargs)
        self.__logger = initLogger(self)
        
        # TODO: This must be easier?
        self.nLedsX = self._master.LEDMatrixsManager._subManagers['ESP32 LEDMatrix'].Nx
        self.nLedsY = self._master.LEDMatrixsManager._subManagers['ESP32 LEDMatrix'].Ny
        
        self._ledmatrixMode = ""

        # get the name that looks like an LED Matrix
        self.ledMatrix_name = self._master.LEDMatrixsManager.getAllDeviceNames()[0]
        self.ledMatrix = self._master.LEDMatrixsManager[self.ledMatrix_name]

        # set up GUI and "wire" buttons
        self._widget.add_matrix_view(self.nLedsX, self.nLedsY)
        self.connect_leds()        
        
        # initialize matrix
        self.setAllLEDOff()
        
        self._widget.ButtonAllOn.clicked.connect(self.setAllLEDOn)      
        self._widget.ButtonAllOff.clicked.connect(self.setAllLEDOff)      
        self._widget.slider.valueChanged.connect(self.setIntensity)
        
    def setAllLEDOn(self):
        self.setAllLED(state=(1,1,1))
    
    def setAllLEDOff(self):
        self.setAllLED(state=(0,0,0))
                
    @APIExport()
    def setAllLED(self, state=None, intensity=None):
        if intensity is not None:
            self.setIntensity(intensity=intensity)
        self.ledMatrix.setAll(state=state)
        for coords, btn in self._widget.leds.items():
            if isinstance(btn, guitools.BetterPushButton):
                btn.setChecked(np.sum(state)>0)
                
    @APIExport()
    def setIntensity(self, intensity=None):
        if intensity is None:
            intensity = int(self._widget.slider.value()//1)
        else:
            # this is only if the GUI/API is calling this function
            intensity = int(intensity)
            
        self.ledMatrix.setLEDIntensity(intensity=(intensity,intensity,intensity))
        
    @APIExport()
    def setLED(self, LEDid, state=None):
        self._ledmatrixMode = "single"    
        self.ledMatrix.setLEDSingle(indexled=int(LEDid), state=state)
        pattern = self.ledMatrix.getPattern()
        self._widget.leds[str(LEDid)].setChecked(np.mean(pattern[int(LEDid)])>0)

    def connect_leds(self):
        """Connect leds (Buttons) to the Sample Pop-Up Method"""
        # Connect signals for all buttons
        for coords, btn in self._widget.leds.items():
            # Connect signals
            if isinstance(btn, guitools.BetterPushButton):
                btn.clicked.connect(partial(self.setLED, coords))
            
'''

class LEDMatrixDevice():
    
    def __init__(self, ledMatrix, Nx=8, Ny=8):
        self.Nx=Nx
        self.Ny=Ny
        self.ledMatrix = ledMatrix 
        self.pattern = np.zeros((self.Nx*self.Ny,3))
        self.intensity = (255,255,255)
        self.state=None

        # set dimensions on the hardware side
        self.prepareLEDMatrix(self.Nx, self.Ny)

        # Turn off LEDs
<<<<<<< HEAD
        
=======
        self.ledMatrix.setAll(intensity=(0,0,0))

    def prepareLEDMatrix(self, Nx, Ny):
        self.ledMatrix.setDimensions(Nx, Ny)
>>>>>>> 2899d208
        
    def setIntensity(self, intensity=None):
        if intensity is None or type(intensity)==bool:
            intensity = self.intensity  
        self.pattern = (self.pattern>0)*(intensity,intensity,intensity)
        self.intensity = (intensity,intensity,intensity)
        self.ledMatrix.setPattern(self.pattern)
        
    def setPattern(self, pattern):
        self.pattern = pattern
        self.ledMatrix.setPattern(self.pattern)
        self.state="pattern"
          
<<<<<<< HEAD
    def setLED(self, index, intensity=None):
        if intensity is None or type(intensity)==bool:
=======
    def switchLED(self, index, intensity=None):
        if intensity is None or type(intensity)== bool :
>>>>>>> 2899d208
            intensity = self.intensity
        index = int(index)
        if np.sum(self.pattern[index,:]):
            self.pattern[index,:] = (0,0,0) 
        else:
<<<<<<< HEAD
            self.pattern[index,:] = intensity
        self.ledMatrix.setLEDSingle(indexled=index,intensity=self.pattern[index,:])
'''                

=======
            self.pattern[index,:] = np.uint16(intensity)
        self.ledMatrix.setLEDSingle(indexled=index, Nleds=self.Nx*self.Ny, intensity=self.pattern[index,:])
    
    def setAllOn(self, intensity=None):
        if intensity is None:
            intensity = self.intensity
        self.pattern = np.ones((self.Nx*self.Ny, 3))*intensity
        self.ledMatrix.setAll(intensity=intensity)
    
    def setAllOff(self):
        self.pattern = np.zeros((self.Nx*self.Ny, 3))
        self.ledMatrix.setAll(intensity=(0,0,0))
    
    def toggleLEDPattern(self):
        pass  
        
>>>>>>> 2899d208
        
# Copyright (C) 2020-2021 ImSwitch developers
# This file is part of ImSwitch.
#
# ImSwitch is free software: you can redistribute it and/or modify
# it under the terms of the GNU General Public License as published by
# the Free Software Foundation, either version 3 of the License, or
# (at your option) any later version.
#
# ImSwitch is distributed in the hope that it will be useful,
# but WITHOUT ANY WARRANTY; without even the implied warranty of
# MERCHANTABILITY or FITNESS FOR A PARTICULAR PURPOSE.  See the
# GNU General Public License for more details.
#
# You should have received a copy of the GNU General Public License
# along with this program.  If not, see <https://www.gnu.org/licenses/>.<|MERGE_RESOLUTION|>--- conflicted
+++ resolved
@@ -16,11 +16,11 @@
     def __init__(self, *args, **kwargs):
         super().__init__(*args, **kwargs)
         self.__logger = initLogger(self)
-        
+
         # TODO: This must be easier?
         self.nLedsX = self._master.LEDMatrixsManager._subManagers['ESP32 LEDMatrix'].Nx
         self.nLedsY = self._master.LEDMatrixsManager._subManagers['ESP32 LEDMatrix'].Ny
-        
+
         self._ledmatrixMode = ""
 
         # get the name that looks like an LED Matrix
@@ -29,21 +29,21 @@
 
         # set up GUI and "wire" buttons
         self._widget.add_matrix_view(self.nLedsX, self.nLedsY)
-        self.connect_leds()        
-        
+        self.connect_leds()
+
         # initialize matrix
         self.setAllLEDOff()
-        
-        self._widget.ButtonAllOn.clicked.connect(self.setAllLEDOn)      
-        self._widget.ButtonAllOff.clicked.connect(self.setAllLEDOff)      
+
+        self._widget.ButtonAllOn.clicked.connect(self.setAllLEDOn)
+        self._widget.ButtonAllOff.clicked.connect(self.setAllLEDOff)
         self._widget.slider.valueChanged.connect(self.setIntensity)
-        
+
     def setAllLEDOn(self):
         self.setAllLED(state=(1,1,1))
-    
+
     def setAllLEDOff(self):
         self.setAllLED(state=(0,0,0))
-                
+
     @APIExport()
     def setAllLED(self, state=None, intensity=None):
         if intensity is not None:
@@ -52,7 +52,7 @@
         for coords, btn in self._widget.leds.items():
             if isinstance(btn, guitools.BetterPushButton):
                 btn.setChecked(np.sum(state)>0)
-                
+
     @APIExport()
     def setIntensity(self, intensity=None):
         if intensity is None:
@@ -60,12 +60,12 @@
         else:
             # this is only if the GUI/API is calling this function
             intensity = int(intensity)
-            
+
         self.ledMatrix.setLEDIntensity(intensity=(intensity,intensity,intensity))
-        
+
     @APIExport()
     def setLED(self, LEDid, state=None):
-        self._ledmatrixMode = "single"    
+        self._ledmatrixMode = "single"
         self.ledMatrix.setLEDSingle(indexled=int(LEDid), state=state)
         pattern = self.ledMatrix.getPattern()
         self._widget.leds[str(LEDid)].setChecked(np.mean(pattern[int(LEDid)])>0)
@@ -77,15 +77,15 @@
             # Connect signals
             if isinstance(btn, guitools.BetterPushButton):
                 btn.clicked.connect(partial(self.setLED, coords))
-            
+
 '''
 
 class LEDMatrixDevice():
-    
+
     def __init__(self, ledMatrix, Nx=8, Ny=8):
         self.Nx=Nx
         self.Ny=Ny
-        self.ledMatrix = ledMatrix 
+        self.ledMatrix = ledMatrix
         self.pattern = np.zeros((self.Nx*self.Ny,3))
         self.intensity = (255,255,255)
         self.state=None
@@ -94,63 +94,32 @@
         self.prepareLEDMatrix(self.Nx, self.Ny)
 
         # Turn off LEDs
-<<<<<<< HEAD
-        
-=======
-        self.ledMatrix.setAll(intensity=(0,0,0))
 
-    def prepareLEDMatrix(self, Nx, Ny):
-        self.ledMatrix.setDimensions(Nx, Ny)
->>>>>>> 2899d208
-        
+
     def setIntensity(self, intensity=None):
         if intensity is None or type(intensity)==bool:
-            intensity = self.intensity  
+            intensity = self.intensity
         self.pattern = (self.pattern>0)*(intensity,intensity,intensity)
         self.intensity = (intensity,intensity,intensity)
         self.ledMatrix.setPattern(self.pattern)
-        
+
     def setPattern(self, pattern):
         self.pattern = pattern
         self.ledMatrix.setPattern(self.pattern)
         self.state="pattern"
-          
-<<<<<<< HEAD
+
     def setLED(self, index, intensity=None):
         if intensity is None or type(intensity)==bool:
-=======
-    def switchLED(self, index, intensity=None):
-        if intensity is None or type(intensity)== bool :
->>>>>>> 2899d208
             intensity = self.intensity
         index = int(index)
         if np.sum(self.pattern[index,:]):
-            self.pattern[index,:] = (0,0,0) 
+            self.pattern[index,:] = (0,0,0)
         else:
-<<<<<<< HEAD
             self.pattern[index,:] = intensity
         self.ledMatrix.setLEDSingle(indexled=index,intensity=self.pattern[index,:])
-'''                
+'''
 
-=======
-            self.pattern[index,:] = np.uint16(intensity)
-        self.ledMatrix.setLEDSingle(indexled=index, Nleds=self.Nx*self.Ny, intensity=self.pattern[index,:])
-    
-    def setAllOn(self, intensity=None):
-        if intensity is None:
-            intensity = self.intensity
-        self.pattern = np.ones((self.Nx*self.Ny, 3))*intensity
-        self.ledMatrix.setAll(intensity=intensity)
-    
-    def setAllOff(self):
-        self.pattern = np.zeros((self.Nx*self.Ny, 3))
-        self.ledMatrix.setAll(intensity=(0,0,0))
-    
-    def toggleLEDPattern(self):
-        pass  
-        
->>>>>>> 2899d208
-        
+
 # Copyright (C) 2020-2021 ImSwitch developers
 # This file is part of ImSwitch.
 #
