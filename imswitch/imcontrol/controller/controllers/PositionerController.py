from typing import Dict, List

from imswitch.imcommon.model import APIExport
from ..basecontrollers import ImConWidgetController
from imswitch.imcommon.model import initLogger
import threading
import time 
class PositionerController(ImConWidgetController):
    """ Linked to PositionerWidget."""

    def __init__(self, *args, **kwargs):
        super().__init__(*args, **kwargs)

        self.settingAttr = False

        self.__logger = initLogger(self, tryInheritParent=True)

        # Set up positioners
        for pName, pManager in self._master.positionersManager:
            if not pManager.forPositioning:
                continue

            hasSpeed = hasattr(pManager, 'speed')
<<<<<<< HEAD
            self._widget.addPositioner(pName, pManager.axes, hasSpeed)
=======
            hasHome = hasattr(pManager, 'home')
            hasStop = hasattr(pManager, 'stop')
            self._widget.addPositioner(pName, pManager.axes, hasSpeed, hasHome, hasStop)
>>>>>>> 30d75c8e
            for axis in pManager.axes:
                self.setSharedAttr(pName, axis, _positionAttr, pManager.position[axis])
                if hasSpeed:
                    self.setSharedAttr(pName, axis, _speedAttr, pManager.speed[axis])
<<<<<<< HEAD
=======
                if hasHome:
                    self.setSharedAttr(pName, axis, _homeAttr, pManager.home[axis])
                if hasStop:
                    self.setSharedAttr(pName, axis, _stopAttr, pManager.stop[axis])
>>>>>>> 30d75c8e

        # Connect CommunicationChannel signals
        self._commChannel.sharedAttrs.sigAttributeSet.connect(self.attrChanged)
        self._commChannel.sigUpdateMotorPosition.connect(self.updateAllPositionGUI) # force update position in GUI

        # Connect PositionerWidget signals
        self._widget.sigStepUpClicked.connect(self.stepUp)
        self._widget.sigStepDownClicked.connect(self.stepDown)
        self._widget.sigStepAbsoluteClicked.connect(self.moveAbsolute)
        self._widget.sigHomeAxisClicked.connect(self.homeAxis)
        self._widget.sigStopAxisClicked.connect(self.stopAxis)

    def closeEvent(self):
        self._master.positionersManager.execOnAll(
            lambda p: [p.setPosition(0, axis) for axis in p.axes],
            condition = lambda p: p.resetOnClose
        )

    def getPos(self, fromDevice=False):
        if fromDevice:
            # need to retreive positions e.g. over USB-serial
            # return self._master.positionersManager.execOnAll(lambda p: p.getPosition)
            return self._master.positionersManager["ESP32Stage"].getPosition()
        else:
            return self._master.positionersManager.execOnAll(lambda p: p.position)

    def getSpeed(self):
        return self._master.positionersManager.execOnAll(lambda p: p.speed)

    def move(self, positionerName, axis, dist, isAbsolute=None, isBlocking=False):
        """ Moves positioner by dist micrometers in the specified axis. """
        if positionerName is None:
            positionerName = self._master.positionersManager.getAllDeviceNames()[0]
<<<<<<< HEAD
        
        self._master.positionersManager[positionerName].move(dist, axis)
=======

        # get all speed values from the GUI
        if axis =="XY":
            speed = self._widget.getSpeed(positionerName, "X")
        else:
            speed = self._widget.getSpeed(positionerName, axis)
        
        self.setSpeed(positionerName=positionerName, speed=speed, axis=axis)
        try:
            self._master.positionersManager[positionerName].move(dist, axis, isAbsolute, isBlocking)
        except Exception as e:
            self._logger.error(e)
            self._master.positionersManager[positionerName].move(dist, axis)
        self._commChannel.sigUpdateMotorPosition.emit()
>>>>>>> 30d75c8e
        self.updatePosition(positionerName, axis)

    def setPos(self, positionerName, axis, position):
        """ Moves the positioner to the specified position in the specified axis. """
        self._master.positionersManager[positionerName].setPosition(position, axis)
        self.updatePosition(positionerName, axis)

    def moveAbsolute(self, positionerName, axis):
        self.move(positionerName, axis, self._widget.getAbsPosition(positionerName, axis), isAbsolute=True,
                  isBlocking=False)

    def stepUp(self, positionerName, axis):
        self.move(positionerName, axis, self._widget.getStepSize(positionerName, axis), isAbsolute=False,
                  isBlocking=False)

    def stepDown(self, positionerName, axis):
        self.move(positionerName, axis, -self._widget.getStepSize(positionerName, axis), isAbsolute=False,
                  isBlocking=False)

<<<<<<< HEAD
    def setSpeedGUI(self, positionerName, axis):
        speed = self._widget.getSpeed(positionerName, axis)
        self.setSpeed(positionerName=positionerName, speed=speed, axis=axis)

    def setSpeed(self, positionerName, axis, speed=(1000,1000,1000)):
        self._master.positionersManager[positionerName].setSpeed(speed, axis)

=======
    def setSpeed(self, positionerName, axis, speed=(1000, 1000, 1000)):
        self._master.positionersManager[positionerName].setSpeed(speed, axis)
        self.setSharedAttr(positionerName, axis, _speedAttr, speed)
        self._widget.setSpeedSize(positionerName, axis, speed)
        
    def updateAllPositionGUI(self):
        # update all positions for all axes in GUI
        for positionerName in self._master.positionersManager.getAllDeviceNames():
            for axis in self._master.positionersManager[positionerName].axes:
                self.updatePosition(positionerName, axis)
                self.updateSpeed(positionerName, axis)
                
>>>>>>> 30d75c8e
    def updatePosition(self, positionerName, axis):
        if axis == "XY":
            for axis in (("X", "Y")):
                newPos = self._master.positionersManager[positionerName].position[axis]
                self._widget.updatePosition(positionerName, axis, newPos)
                self.setSharedAttr(positionerName, axis, _positionAttr, newPos)

        else:
            newPos = self._master.positionersManager[positionerName].position[axis]
            self._widget.updatePosition(positionerName, axis, newPos)
            self.setSharedAttr(positionerName, axis, _positionAttr, newPos)

    def updateSpeed(self, positionerName, axis):
        newSpeed = self._master.positionersManager[positionerName].speed[axis]
        self._widget.updateSpeed(positionerName, axis, newSpeed)
        self.setSharedAttr(positionerName, axis, _speedAttr, newSpeed)

    @APIExport(runOnUIThread=True)
    def homeAxis(self, positionerName, axis, isBlocking=False):
        self.__logger.debug(f"Homing axis {axis}")
        self._master.positionersManager[positionerName].doHome(axis)
        self.updatePosition(positionerName, axis)


    def stopAxis(self, positionerName, axis):
        self.__logger.debug(f"Stopping axis {axis}")
        self._master.positionersManager[positionerName].forceStop(axis)

    def attrChanged(self, key, value):
        if self.settingAttr or len(key) != 4 or key[0] != _attrCategory:
            return

        positionerName = key[1]
        axis = key[2]
        if key[3] == _positionAttr:
            self.setPositioner(positionerName, axis, value)

    def setSharedAttr(self, positionerName, axis, attr, value):
        self.settingAttr = True
        try:
            self._commChannel.sharedAttrs[(_attrCategory, positionerName, axis, attr)] = value
        finally:
            self.settingAttr = False

    def setXYPosition(self, x, y):
        positionerX = self.getPositionerNames()[0]
        positionerY = self.getPositionerNames()[1]
        self.__logger.debug(f"Move {positionerX}, axis X, dist {str(x)}")
        self.__logger.debug(f"Move {positionerY}, axis Y, dist {str(y)}")
        # self.move(positionerX, 'X', x)
        # self.move(positionerY, 'Y', y)

    def setZPosition(self, z):
        positionerZ = self.getPositionerNames()[2]
        self.__logger.debug(f"Move {positionerZ}, axis Z, dist {str(z)}")
        # self.move(self.getPositionerNames[2], 'Z', z)

    @APIExport(runOnUIThread=True)
    def enalbeMotors(self, enable=None, enableauto=None):
        try: 
            return self._master.positionersManager.enalbeMotors(enable=None, enableauto=None)
        except:
            pass


    @APIExport()
    def getPositionerNames(self) -> List[str]:
        """ Returns the device names of all positioners. These device names can
        be passed to other positioner-related functions. """
        return self._master.positionersManager.getAllDeviceNames()

    @APIExport()
    def getPositionerPositions(self, fromDevice=False) -> Dict[str, Dict[str, float]]:
        """ Returns the positions of all positioners. """
        return self.getPos(fromDevice)

    @APIExport(runOnUIThread=True)
    def setPositionerStepSize(self, positionerName: str, stepSize: float) -> None:
        """ Sets the step size of the specified positioner to the specified
        number of micrometers. """
        self._widget.setStepSize(positionerName, stepSize)

    @APIExport(runOnUIThread=True)
    def movePositioner(self, positionerName: str, axis: str, dist: float, isAbsolute: bool = False, isBlocking: bool=False) -> None:
        """ Moves the specified positioner axis by the specified number of
        micrometers. """
        try: # uc2 only
            self.move(positionerName, axis, dist, isAbsolute=isAbsolute, isBlocking=isBlocking)
        except:
            self.move(positionerName, axis, dist)

    @APIExport(runOnUIThread=True)
    def setPositioner(self, positionerName: str, axis: str, position: float) -> None:
        """ Moves the specified positioner axis to the specified position. """
        self.setPos(positionerName, axis, position)

    @APIExport(runOnUIThread=True)
    def setPositionerSpeed(self, positionerName: str, axis: str, speed: float) -> None:
        """ Moves the specified positioner axis to the specified position. """
        self.setSpeed(positionerName, axis, speed)

    @APIExport(runOnUIThread=True)
    def setMotorsEnabled(self, positionerName: str, is_enabled: int) -> None:
        """ Moves the specified positioner axis to the specified position. """
        self._master.positionersManager[positionerName].setEnabled(is_enabled)

    @APIExport(runOnUIThread=True)
    def stepPositionerUp(self, positionerName: str, axis: str) -> None:
        """ Moves the specified positioner axis in positive direction by its
        set step size. """
        self.stepUp(positionerName, axis)

    @APIExport(runOnUIThread=True)
    def stepPositionerDown(self, positionerName: str, axis: str) -> None:
        """ Moves the specified positioner axis in negative direction by its
        set step size. """
        self.stepDown(positionerName, axis)


_attrCategory = 'Positioner'
_positionAttr = 'Position'
_speedAttr = "Speed"
<<<<<<< HEAD
=======
_homeAttr = "Home"
_stopAttr = "Stop"
>>>>>>> 30d75c8e

# Copyright (C) 2020-2023 ImSwitch developers
# This file is part of ImSwitch.
#
# ImSwitch is free software: you can redistribute it and/or modify
# it under the terms of the GNU General Public License as published by
# the Free Software Foundation, either version 3 of the License, or
# (at your option) any later version.
#
# ImSwitch is distributed in the hope that it will be useful,
# but WITHOUT ANY WARRANTY; without even the implied warranty of
# MERCHANTABILITY or FITNESS FOR A PARTICULAR PURPOSE.  See the
# GNU General Public License for more details.
#
# You should have received a copy of the GNU General Public License
# along with this program.  If not, see <https://www.gnu.org/licenses/>.<|MERGE_RESOLUTION|>--- conflicted
+++ resolved
@@ -21,24 +21,17 @@
                 continue
 
             hasSpeed = hasattr(pManager, 'speed')
-<<<<<<< HEAD
-            self._widget.addPositioner(pName, pManager.axes, hasSpeed)
-=======
             hasHome = hasattr(pManager, 'home')
             hasStop = hasattr(pManager, 'stop')
             self._widget.addPositioner(pName, pManager.axes, hasSpeed, hasHome, hasStop)
->>>>>>> 30d75c8e
             for axis in pManager.axes:
                 self.setSharedAttr(pName, axis, _positionAttr, pManager.position[axis])
                 if hasSpeed:
                     self.setSharedAttr(pName, axis, _speedAttr, pManager.speed[axis])
-<<<<<<< HEAD
-=======
                 if hasHome:
                     self.setSharedAttr(pName, axis, _homeAttr, pManager.home[axis])
                 if hasStop:
                     self.setSharedAttr(pName, axis, _stopAttr, pManager.stop[axis])
->>>>>>> 30d75c8e
 
         # Connect CommunicationChannel signals
         self._commChannel.sharedAttrs.sigAttributeSet.connect(self.attrChanged)
@@ -72,10 +65,6 @@
         """ Moves positioner by dist micrometers in the specified axis. """
         if positionerName is None:
             positionerName = self._master.positionersManager.getAllDeviceNames()[0]
-<<<<<<< HEAD
-        
-        self._master.positionersManager[positionerName].move(dist, axis)
-=======
 
         # get all speed values from the GUI
         if axis =="XY":
@@ -90,7 +79,6 @@
             self._logger.error(e)
             self._master.positionersManager[positionerName].move(dist, axis)
         self._commChannel.sigUpdateMotorPosition.emit()
->>>>>>> 30d75c8e
         self.updatePosition(positionerName, axis)
 
     def setPos(self, positionerName, axis, position):
@@ -110,15 +98,6 @@
         self.move(positionerName, axis, -self._widget.getStepSize(positionerName, axis), isAbsolute=False,
                   isBlocking=False)
 
-<<<<<<< HEAD
-    def setSpeedGUI(self, positionerName, axis):
-        speed = self._widget.getSpeed(positionerName, axis)
-        self.setSpeed(positionerName=positionerName, speed=speed, axis=axis)
-
-    def setSpeed(self, positionerName, axis, speed=(1000,1000,1000)):
-        self._master.positionersManager[positionerName].setSpeed(speed, axis)
-
-=======
     def setSpeed(self, positionerName, axis, speed=(1000, 1000, 1000)):
         self._master.positionersManager[positionerName].setSpeed(speed, axis)
         self.setSharedAttr(positionerName, axis, _speedAttr, speed)
@@ -131,7 +110,6 @@
                 self.updatePosition(positionerName, axis)
                 self.updateSpeed(positionerName, axis)
                 
->>>>>>> 30d75c8e
     def updatePosition(self, positionerName, axis):
         if axis == "XY":
             for axis in (("X", "Y")):
@@ -254,11 +232,8 @@
 _attrCategory = 'Positioner'
 _positionAttr = 'Position'
 _speedAttr = "Speed"
-<<<<<<< HEAD
-=======
 _homeAttr = "Home"
 _stopAttr = "Stop"
->>>>>>> 30d75c8e
 
 # Copyright (C) 2020-2023 ImSwitch developers
 # This file is part of ImSwitch.
