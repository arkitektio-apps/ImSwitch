--- conflicted
+++ resolved
@@ -1,9 +1,5 @@
 {
-<<<<<<< HEAD
     "setupFileName": "example_uc2_multicolour.json",
-=======
-    "setupFileName": "example_uc2_lightsheet.json",
->>>>>>> 0c3de2eb
     "recording": {
         "outputFolder": "./ImSwitch/ImSwitch/recordings",
         "includeDateInOutputFolder": true
