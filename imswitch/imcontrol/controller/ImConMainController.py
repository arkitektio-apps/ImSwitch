import dataclasses

import h5py

from imswitch.imcommon.controller import MainController, PickDatasetsController
from imswitch.imcommon.model import (
    ostools, initLogger, generateAPI, generateShortcuts, SharedAttributes
)
from imswitch.imcommon.framework import Thread
from .server import ImSwitchServer
from imswitch.imcontrol.model import configfiletools
from imswitch.imcontrol.view import guitools
from . import controllers
from .CommunicationChannel import CommunicationChannel
from .MasterController import MasterController
from .PickSetupController import PickSetupController
from .PickUC2BoardConfigController import PickUC2BoardConfigController
from .basecontrollers import ImConWidgetControllerFactory


class ImConMainController(MainController):
    def __init__(self, options, setupInfo, mainView, moduleCommChannel):
        self.__logger = initLogger(self)
        self.__logger.debug('Initializing')

        self.__options = options
        self.__setupInfo = setupInfo
        self.__mainView = mainView
        self._moduleCommChannel = moduleCommChannel

        # Connect view signals
        self.__mainView.sigLoadParamsFromHDF5.connect(self.loadParamsFromHDF5)
        self.__mainView.sigPickSetup.connect(self.pickSetup)
        self.__mainView.sigPickConfig.connect(self.pickUC2Config)
        self.__mainView.sigClosing.connect(self.closeEvent)

        # Init communication channel and master controller
        self.__commChannel = CommunicationChannel(self, self.__setupInfo)
        self.__masterController = MasterController(self.__setupInfo, self.__commChannel,
                                                   self._moduleCommChannel)

        # List of Controllers for the GUI Widgets
        self.__factory = ImConWidgetControllerFactory(
            self.__setupInfo, self.__masterController, self.__commChannel, self._moduleCommChannel
        )
        self.pickSetupController = self.__factory.createController(
            PickSetupController, self.__mainView.pickSetupDialog
        )
        self.pickDatasetsController = self.__factory.createController(
            PickDatasetsController, self.__mainView.pickDatasetsDialog
        )
        self.PickUC2BoardConfigController = self.__factory.createController(
            PickUC2BoardConfigController, self.__mainView.PickUC2BoardConfigDialog
        )

        self.controllers = {}

        for widgetKey, widget in self.__mainView.widgets.items():
            self.controllers[widgetKey] = self.__factory.createController(
                (getattr(controllers, f'{widgetKey}Controller')
                if widgetKey != 'Scan' else
                getattr(controllers, f'{widgetKey}Controller{self.__setupInfo.scan.scanWidgetType}')), widget
            )

        # Generate API
        self.__api = None
        apiObjs = list(self.controllers.values()) + [self.__commChannel]
        self.__api = generateAPI(
            apiObjs,
            missingAttributeErrorMsg=lambda attr: f'The imcontrol API does either not have any'
                                                  f' method {attr}, or the widget that defines it'
                                                  f' is not included in your currently active'
                                                  f' hardware setup file.'
        )
        # Generate Shorcuts
        self.__shortcuts = None
        shorcutObjs = list(self.__mainView.widgets.values())
        self.__shortcuts = generateShortcuts(shorcutObjs)
        self.__mainView.addShortcuts(self.__shortcuts)


        self.__logger.debug("Start ImSwitch Server")
        self._serverWorker = ImSwitchServer(self.__api, setupInfo)
        self.__logger.debug(self.__api)
        self._thread = Thread()
        self._serverWorker.moveToThread(self._thread)
        self._thread.started.connect(self._serverWorker.run)
        self._thread.finished.connect(self._serverWorker.stop)
        self._thread.start()

    @property
    def api(self):
        return self.__api

    @property
    def shortcuts(self):
        return self.__shortcuts

    def loadParamsFromHDF5(self):
        """ Set detector, positioner, laser etc. params from values saved in a
        user-picked HDF5 snap/recording. """

        filePath = guitools.askForFilePath(self.__mainView, 'Open HDF5 file', nameFilter='*.hdf5')
        if not filePath:
            return

        with h5py.File(filePath) as file:
            datasetsInFile = file.keys()
            if len(datasetsInFile) < 1:
                # File does not contain any datasets
                return
            elif len(datasetsInFile) == 1:
                datasetToLoad = list(datasetsInFile)[0]
            else:
                # File contains multiple datasets
                self.pickDatasetsController.setDatasets(filePath, datasetsInFile)
                if not self.__mainView.showPickDatasetsDialogBlocking():
                    return

                datasetsSelected = self.pickDatasetsController.getSelectedDatasets()
                if len(datasetsSelected) != 1:
                    return

                datasetToLoad = datasetsSelected[0]

            attrs = SharedAttributes.fromHDF5File(file, datasetToLoad)
            self.__commChannel.sharedAttrs.update(attrs)

    def pickSetup(self):
        """ Let the user change which setup is used. """

        options, _ = configfiletools.loadOptions()

        self.pickSetupController.setSetups(configfiletools.getSetupList())
        self.pickSetupController.setSelectedSetup(options.setupFileName)
        if not self.__mainView.showPickSetupDialogBlocking():
            return
        setupFileName = self.pickSetupController.getSelectedSetup()
        if not setupFileName:
            return

        proceed = guitools.askYesNoQuestion(self.__mainView, 'Warning',
                                            'The software will restart. Continue?')
        if not proceed:
            return

        options = dataclasses.replace(options, setupFileName=setupFileName)
        configfiletools.saveOptions(options)
        ostools.restartSoftware()

    def closeEvent(self):
        self.__logger.debug('Shutting down')
        self.__factory.closeAllCreatedControllers()
        self.__masterController.closeEvent()
        
        # seems like the imswitchserver is not closing from the closing event, need to hard kill it
        #self._serverWorker.stop()
        #self._thread.quit()
        #self._thread.terminate()        
        #del self._thread

    def pickUC2Config(self):
        """ Let the user change which UC2 Board config is used. """

        options, _ = configfiletools.loadUC2BoardConfigs()

        self.pickSetupController.setSetups(configfiletools.getBoardConfigList())
        self.pickSetupController.setSelectedSetup(options.setupFileName)
        if not self.__mainView.showPickSetupDialogBlocking():
            return
        setupFileName = self.pickSetupController.getSelectedSetup()
        if not setupFileName:
            return

        guitools.informationDisplay(self.__mainView, "Now select 'load from file' in the UC2 Config Widget and flash the pin-configuration")

    def pickUC2Config(self):
        """ Let the user change which UC2 Board config is used. """

        options, _ = configfiletools.loadUC2BoardConfigs()

        self.pickSetupController.setSetups(configfiletools.getBoardConfigList())
        self.pickSetupController.setSelectedSetup(options.setupFileName)
        if not self.__mainView.showPickSetupDialogBlocking():
            return
        setupFileName = self.pickSetupController.getSelectedSetup()
        if not setupFileName:
            return

<<<<<<< HEAD
        guitools.informationDisplay(self.__mainView, "Now select 'load from file' in the UC2 Config Widget and flash the pin-configuration")
        
        
# Copyright (C) 2020-2021 ImSwitch developers
=======
# Copyright (C) 2020-2023 ImSwitch developers
>>>>>>> 30d75c8e
# This file is part of ImSwitch.
#
# ImSwitch is free software: you can redistribute it and/or modify
# it under the terms of the GNU General Public License as published by
# the Free Software Foundation, either version 3 of the License, or
# (at your option) any later version.
#
# ImSwitch is distributed in the hope that it will be useful,
# but WITHOUT ANY WARRANTY; without even the implied warranty of
# MERCHANTABILITY or FITNESS FOR A PARTICULAR PURPOSE.  See the
# GNU General Public License for more details.
#
# You should have received a copy of the GNU General Public License
# along with this program.  If not, see <https://www.gnu.org/licenses/>.<|MERGE_RESOLUTION|>--- conflicted
+++ resolved
@@ -48,9 +48,6 @@
         )
         self.pickDatasetsController = self.__factory.createController(
             PickDatasetsController, self.__mainView.pickDatasetsDialog
-        )
-        self.PickUC2BoardConfigController = self.__factory.createController(
-            PickUC2BoardConfigController, self.__mainView.PickUC2BoardConfigDialog
         )
 
         self.controllers = {}
@@ -174,27 +171,8 @@
 
         guitools.informationDisplay(self.__mainView, "Now select 'load from file' in the UC2 Config Widget and flash the pin-configuration")
 
-    def pickUC2Config(self):
-        """ Let the user change which UC2 Board config is used. """
 
-        options, _ = configfiletools.loadUC2BoardConfigs()
-
-        self.pickSetupController.setSetups(configfiletools.getBoardConfigList())
-        self.pickSetupController.setSelectedSetup(options.setupFileName)
-        if not self.__mainView.showPickSetupDialogBlocking():
-            return
-        setupFileName = self.pickSetupController.getSelectedSetup()
-        if not setupFileName:
-            return
-
-<<<<<<< HEAD
-        guitools.informationDisplay(self.__mainView, "Now select 'load from file' in the UC2 Config Widget and flash the pin-configuration")
-        
-        
-# Copyright (C) 2020-2021 ImSwitch developers
-=======
 # Copyright (C) 2020-2023 ImSwitch developers
->>>>>>> 30d75c8e
 # This file is part of ImSwitch.
 #
 # ImSwitch is free software: you can redistribute it and/or modify
