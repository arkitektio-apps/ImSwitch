import json
import os

import numpy as np
import time
import tifffile as tif
import threading
from datetime import datetime
import cv2

from imswitch.imcommon.model import dirtools, initLogger, APIExport
from ..basecontrollers import ImConWidgetController
from imswitch.imcommon.framework import Signal, Thread, Worker, Mutex, Timer
from imswitch.imcontrol.model import configfiletools
import time

from ..basecontrollers import LiveUpdatedController

#import NanoImagingPack as nip


class PixelCalibrationController(LiveUpdatedController):
    """Linked to PixelCalibrationWidget."""

    sigImageReceived = Signal()

    def __init__(self, *args, **kwargs):
        super().__init__(*args, **kwargs)
        self._logger = initLogger(self)

        # Connect PixelCalibrationWidget signals
        #self._widget.PixelCalibrationLabelInfo.clicked.connect()
        self._widget.PixelCalibrationSnapPreviewButton.clicked.connect(self.snapPreview)
        self._widget.PixelCalibrationUndoButton.clicked.connect(self.undoSelection)
        self._widget.PixelCalibrationCalibrateButton.clicked.connect(self.startPixelCalibration)
<<<<<<< HEAD
        self.pixelSize=0
        # select detectors
        allDetectorNames = self._master.detectorsManager.getAllDeviceNames()
        self.detector = self._master.detectorsManager[allDetectorNames[0]]

=======
        self._widget.PixelCalibrationStageCalibrationButton.clicked.connect(self.stageCalibration)
        
        self._widget.PixelCalibrationPixelSizeButton.clicked.connect(self.setPixelSize)
        self.pixelSize=500 # defaul FIXME: Load from json?
>>>>>>> 9d1b3636

    def undoSelection(self):
        # recover the previous selection
        self._widget.canvas.undoSelection()
        
    def snapPreview(self):
        self._logger.info("Snap preview...")
        self.previewImage = self._master.detectorsManager.execOnCurrent(lambda c: c.getLatestFrame())
        self._widget.canvas.setImage(self.previewImage)
        
    def startPixelCalibration(self):
        # initilaze setup
        # this is not a thread!
        self.pixelSize = self._widget.getPixelSize()
        self._widget.setInformationLabel(str(self.pixelSize)+" µm")

<<<<<<< HEAD
    


=======
    def setPixelSize(self):
        # returns nm from textedit
        self.pixelSize = self._widget.getPixelSizeTextEdit()

        #try setting it in the camera parameters
        try:
            self.detector.setPixelSizeUm(self.pixelSize*1e-3) # convert from nm to um
            self._widget.setInformationLabel(str(self.pixelSize)+" µm")
        except Exception as e:
            self._logger.error("Could not set pixel size in camera parameters")
            self._logger.error(e)
            self._widget.setInformationLabel("Could not set pixel size in camera parameters")
        
    def stageCalibration(self):
        import threading
        stageCalibrationT = threading.Thread(target=self.stageCalibrationThread, args=())
        stageCalibrationT.start()
        
    def stageCalibrationThread(self):
        # we assume we have a structured sample in focus
        # the sample is moved around and the deltas are measured
        # everything has to be inside a thread

        # get current position
        stage_name = self._master.positionersManager.getAllDeviceNames()[0]
        currentPositions = self._master.positionersManager.execOn(stage_name, lambda c: c.getPosition())
        self.initialPosition = (currentPositions["X"], currentPositions["Y"])
        self.initialPosiionZ = currentPositions["Z"]
        
        # define scan parameters
        self.xScanMin = -40
        self.xScanMax = 40
        self.yScanMin = -40
        self.yScanMax = 40
        self.xScanStep = 15
        self.yScanStep = 15
        
        # snake scan
        xyScanStepsAbsolute = []
        fwdpath = np.arange(self.xScanMin, self.xScanMax, self.xScanStep)
        bwdpath = np.flip(fwdpath)
        for indexX, ix in enumerate(np.arange(self.xScanMin, self.xScanMax, self.yScanStep)): 
            if indexX%2==0:
                for indexY, iy in enumerate(fwdpath):
                    xyScanStepsAbsolute.append([ix, iy])
            else:
                for indexY, iy in enumerate(bwdpath):
                    xyScanStepsAbsolute.append([ix, iy])

        # initialize xy coordinates
        value = self.xScanMin + self.initialPosition[0], self.yScanMin + self.initialPosition[1]
        self._master.positionersManager.execOn(stage_name, lambda c: c.move(value=value, axis="XY", is_absolute=True, is_blocking=True))

        # store images
        allPosImages = []
        for ipos, iXYPos in enumerate(xyScanStepsAbsolute):
            
            # move to xy position is necessary
            value = iXYPos[0]+self.initialPosition[0],iXYPos[1]+self.initialPosition[1]
            self._master.positionersManager.execOn(stage_name, lambda c: c.move(value=value, axis="XY", is_absolute=True, is_blocking=True))

            # antishake
            time.sleep(0.3)
            lastFrame = self.detector.getLatestFrame()
            allPosImages.append(lastFrame)
        
        # reinitialize xy coordinates
        value = self.initialPosition[0], self.initialPosition[1]
        self._master.positionersManager.execOn(stage_name, lambda c: c.move(value=value, axis="XY", is_absolute=True, is_blocking=True))
        
        # process the slices and compute their relative distances in pixels
        from skimage.registration import phase_cross_correlation
        
        
        # compute shift between images relative to zeroth image
        allShifts = []
        for iImage in range(len(allPosImages)):
            image1 = allPosImages[0]
            image2 = allPosImages[iImage]
            shift, error, diffphase = phase_cross_correlation(image1, image2)
            
            allShifts.append(shift)
            
        # compute averrage shifts according to scan grid 
        shiftReal = np.array(xyScanStepsAbsolute)
        shiftReal -= np.min(shiftReal,0)
        shiftMeasured = np.array(allShifts)

        # whiten the data

        # compute differencs
        nShiftX = (self.xScanMax-self.xScanMin)//self.xScanStep
        nShiftY = (self.yScanMax-self.yScanMin)//self.yScanStep

        dReal = np.abs(shiftReal-np.roll(shiftReal,-1,0))
        dMeasured = np.abs(shiftMeasured-np.roll(shiftMeasured,-1,0))

        # determine the axis
        xAxisReal = np.argmin(np.mean(dReal,0))
        xAxisMeasured = np.argmin(np.mean(dMeasured,0))

        # swap axis (y,x)
        if xAxisReal != xAxisMeasured:
            xAxisMeasured = np.transposes(xAxisMeasured, (1,0))
        
        # stepsize => real motion / stepsize 
        stepSizeStage = (dMeasured*self.pixelSize)/dReal
        stepSizeStage[stepSizeStage == np.inf] = 0
        stepSizeStage = np.nan_to_num(stepSizeStage, nan=0.)
        stepSizeStage = stepSizeStage[np.where(stepSizeStage>0)]
        stepSizeStageDim = np.mean(stepSizeStage)
        stepSizeStageVar = np.var(stepSizeStage)

        self._logger.debug("Stage pixel size: "+str(stepSizeStageDim)+"nm/step")
        self._widget.setInformationLabel("Stage pixel size: "+str(stepSizeStageDim)+" nm/step")

        # Set in setup info
        name="test"
        self._setupInfo.setPositionerPreset(name, self.makePreset())
        configfiletools.saveSetupInfo(configfiletools.loadOptions()[0], self._setupInfo)

>>>>>>> 9d1b3636
# Copyright (C) 2020-2021 ImSwitch developers
# This file is part of ImSwitch.
#
# ImSwitch is free software: you can redistribute it and/or modify
# it under the terms of the GNU General Public License as published by
# the Free Software Foundation, either version 3 of the License, or
# (at your option) any later version.
#
# ImSwitch is distributed in the hope that it will be useful,
# but WITHOUT ANY WARRANTY; without even the implied warranty of
# MERCHANTABILITY or FITNESS FOR A PARTICULAR PURPOSE.  See the
# GNU General Public License for more details.
#
# You should have received a copy of the GNU General Public License
# along with this program.  If not, see <https://www.gnu.org/licenses/>.<|MERGE_RESOLUTION|>--- conflicted
+++ resolved
@@ -33,18 +33,10 @@
         self._widget.PixelCalibrationSnapPreviewButton.clicked.connect(self.snapPreview)
         self._widget.PixelCalibrationUndoButton.clicked.connect(self.undoSelection)
         self._widget.PixelCalibrationCalibrateButton.clicked.connect(self.startPixelCalibration)
-<<<<<<< HEAD
-        self.pixelSize=0
-        # select detectors
-        allDetectorNames = self._master.detectorsManager.getAllDeviceNames()
-        self.detector = self._master.detectorsManager[allDetectorNames[0]]
-
-=======
         self._widget.PixelCalibrationStageCalibrationButton.clicked.connect(self.stageCalibration)
         
         self._widget.PixelCalibrationPixelSizeButton.clicked.connect(self.setPixelSize)
         self.pixelSize=500 # defaul FIXME: Load from json?
->>>>>>> 9d1b3636
 
     def undoSelection(self):
         # recover the previous selection
@@ -61,11 +53,6 @@
         self.pixelSize = self._widget.getPixelSize()
         self._widget.setInformationLabel(str(self.pixelSize)+" µm")
 
-<<<<<<< HEAD
-    
-
-
-=======
     def setPixelSize(self):
         # returns nm from textedit
         self.pixelSize = self._widget.getPixelSizeTextEdit()
@@ -187,7 +174,6 @@
         self._setupInfo.setPositionerPreset(name, self.makePreset())
         configfiletools.saveSetupInfo(configfiletools.loadOptions()[0], self._setupInfo)
 
->>>>>>> 9d1b3636
 # Copyright (C) 2020-2021 ImSwitch developers
 # This file is part of ImSwitch.
 #
