--- conflicted
+++ resolved
@@ -8,22 +8,17 @@
 from imswitch.imcommon.view import MultiModuleWindow, ModuleLoadErrorView
 
 # FIXME: Add to configuration file
-<<<<<<< HEAD
-global IS_HEADLESS 
-IS_HEADLESS = False
-=======
 
->>>>>>> 80af56ed
 def main():
     logger = initLogger('main')
-    logger.info(f'Starting ImSwitch {imswitch.__version__}')    
+    logger.info(f'Starting ImSwitch {imswitch.__version__}')
 
     app = prepareApp()
     enabledModuleIds = modulesconfigtools.getEnabledModuleIds()
-    
+
     if 'imscripting' in enabledModuleIds:
         # Ensure th at imscripting is added last
-        
+
         enabledModuleIds.append(enabledModuleIds.pop(enabledModuleIds.index('imscripting')))
 
 
@@ -38,10 +33,10 @@
             multiModuleWindow, moduleCommChannel
         )
         multiModuleWindow.show(showLoadingScreen=True)
-    else: 
+    else:
         multiModuleWindow = None
         multiModuleWindowController = None
-    
+
     app.processEvents()  # Draw window before continuing
 
     # Register modules
