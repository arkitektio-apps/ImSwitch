from abc import ABC, abstractmethod


class LaserManager(ABC):
    @abstractmethod
    def __init__(self, name, isBinary, isDigital, wavelength,
                 valueRangeMin, valueRangeMax, valueUnits):
        self.__name = name
        self.__isBinary = isBinary
        self.__isDigital = isDigital
        self.__wavelength = wavelength
        self.__valueRangeMin = valueRangeMin
        self.__valueRangeMax = valueRangeMax
        self.__valueUnits = valueUnits

    @property
    def name(self):
        return self.__name

    @property
    def isBinary(self):
        """Whether the laser can only be turned on and off, and its value
        cannot be changed."""
        return self.__isBinary

    @property
    def isDigital(self):
        """Whether the laser is digital."""
        return self.__isDigital

    @property
    def wavelength(self):
        return self.__wavelength

    @property
    def valueRangeMin(self):
        """The minimum value that the laser can be set to."""
        return self.__valueRangeMin

    @property
    def valueRangeMax(self):
        """The maximum value that the laser can be set to."""
        return self.__valueRangeMax

    @property
    def valueUnits(self):
        """The units of the laser value, e.g. "mW" or "V"."""
        return self.__valueUnits

    @abstractmethod
    def setEnabled(self, enabled):
        """Sets whether the laser is enabled."""
        pass

    @abstractmethod
    def setDigitalMod(self, digital, initialValue):
        """Sets whether the laser is in digital modulation mode. Does nothing
        if the laser doesn't support this mode."""
        pass

    @abstractmethod
    def setValue(self, value):
        pass

<<<<<<< HEAD
    def finalize(self):
        """ Close/cleanup laser. """
        pass
=======
# Copyright (C) 2020, 2021 Staffan Al-Kadhimi, Xavier Casas, Andreas Boden
# This file is part of ImSwitch.
#
# ImSwitch is free software: you can redistribute it and/or modify
# it under the terms of the GNU General Public License as published by
# the Free Software Foundation, either version 3 of the License, or
# (at your option) any later version.
#
# ImSwitch is distributed in the hope that it will be useful,
# but WITHOUT ANY WARRANTY; without even the implied warranty of
# MERCHANTABILITY or FITNESS FOR A PARTICULAR PURPOSE.  See the
# GNU General Public License for more details.
#
# You should have received a copy of the GNU General Public License
>>>>>>> 88066ba0
<|MERGE_RESOLUTION|>--- conflicted
+++ resolved
@@ -62,11 +62,10 @@
     def setValue(self, value):
         pass
 
-<<<<<<< HEAD
     def finalize(self):
         """ Close/cleanup laser. """
         pass
-=======
+
 # Copyright (C) 2020, 2021 Staffan Al-Kadhimi, Xavier Casas, Andreas Boden
 # This file is part of ImSwitch.
 #
@@ -81,4 +80,3 @@
 # GNU General Public License for more details.
 #
 # You should have received a copy of the GNU General Public License
->>>>>>> 88066ba0
