from imswitch.imcontrol.model.interfaces import LantzLaser
from .LaserManager import LaserManager


class LantzLaserManager(LaserManager):
    """ Base LaserManager for lasers that are fully digitally controlled using
    drivers available through Lantz.

    Manager properties:

    - ``digitalPorts`` -- a string array containing the COM ports to connect
      to, e.g. ``["COM4"]``
    """

<<<<<<< HEAD
    def __init__(self, laserInfo, name, isBinary, valueUnits, driver, **_lowLevelManagers):
=======
    def __init__(self, laserInfo, name, isBinary, valueUnits, valueDecimals, driver, **_kwargs):
>>>>>>> 8c6c49d6
        ports = laserInfo.managerProperties['digitalPorts']

        # Init laser
        self._laser = LantzLaser(driver, ports)
        self._numLasers = len(ports)
        print(self._laser.idn)

        super().__init__(laserInfo, name, isBinary=isBinary, valueUnits=valueUnits,
                         valueDecimals=valueDecimals)

    def finalize(self):
        self._laser.finalize()
        

# Copyright (C) 2020, 2021 TestaLab
# This file is part of ImSwitch.
#
# ImSwitch is free software: you can redistribute it and/or modify
# it under the terms of the GNU General Public License as published by
# the Free Software Foundation, either version 3 of the License, or
# (at your option) any later version.
#
# ImSwitch is distributed in the hope that it will be useful,
# but WITHOUT ANY WARRANTY; without even the implied warranty of
# MERCHANTABILITY or FITNESS FOR A PARTICULAR PURPOSE.  See the
# GNU General Public License for more details.
#
# You should have received a copy of the GNU General Public License
# along with this program.  If not, see <https://www.gnu.org/licenses/>.<|MERGE_RESOLUTION|>--- conflicted
+++ resolved
@@ -12,11 +12,7 @@
       to, e.g. ``["COM4"]``
     """
 
-<<<<<<< HEAD
-    def __init__(self, laserInfo, name, isBinary, valueUnits, driver, **_lowLevelManagers):
-=======
-    def __init__(self, laserInfo, name, isBinary, valueUnits, valueDecimals, driver, **_kwargs):
->>>>>>> 8c6c49d6
+    def __init__(self, laserInfo, name, isBinary, valueUnits, valueDecimals, driver, **_lowLevelManagers):
         ports = laserInfo.managerProperties['digitalPorts']
 
         # Init laser
