import threading
import Pyro5
import Pyro5.server
from imswitch.imcommon.framework import Worker
from imswitch.imcommon.model import initLogger
from ._serialize import register_serializers
from fastapi.middleware.cors import CORSMiddleware
from io import BytesIO
import numpy as np
from PIL import Image
from fastapi import FastAPI
from fastapi.responses import StreamingResponse
import asyncio
from multiprocessing import Queue
import uvicorn
from functools import wraps
import cv2


app = FastAPI()

origins = ["*"]

app.add_middleware(
    CORSMiddleware,
    allow_origins=origins,
    allow_credentials=True,
    allow_methods=["*"],
    allow_headers=["*"],
)

class ImSwitchServer(Worker):

    def __init__(self, api, setupInfo):
        super().__init__()

        self._api = api
        self._name = setupInfo.pyroServerInfo.name
        self._host = setupInfo.pyroServerInfo.host
        self._port = setupInfo.pyroServerInfo.port

        self._paused = False
        self._canceled = False
        
        self.__logger =  initLogger(self)

        
    def run(self):
        self.createAPI()
<<<<<<< HEAD
        uvicorn.run(app, host="0.0.0.0", port=8000)
=======
        uvicorn.run(app, host="0.0.0.0")
>>>>>>> 631248ba
        self.__logger.debug("Started server with URI -> PYRO:" + self._name + "@" + self._host + ":" + str(self._port))
        try:
            Pyro5.config.SERIALIZER = "msgpack"

            register_serializers()

            Pyro5.server.serve(
                {self: self._name},
                use_ns=False,
                host=self._host,
                port=self._port,
            )

        except:
            self.__loger.error("Couldn't start server.")
        self.__logger.debug("Loop Finished")

    def stop(self):
        self._daemon.shutdown()



    @app.get("/")
    def createAPI(self):
        api_dict = self._api._asdict()
        functions = api_dict.keys()


        def includeAPI(str, func):
            self.__logger.debug(str)
            self.__logger.debug(func)
            @app.get(str)
            @wraps(func)            
            async def wrapper(*args, **kwargs):
                return func(*args, **kwargs)
            return wrapper



        '''
            @Pyro5.server.expose
            def move(self, positionerName=None, axis="X", dist=0) -> np.ndarray:
                return self._channel.move(positionerName, axis=axis, dist=dist)

            @Pyro5.server.expose
            def run_mda(self, sequence: MDASequence) -> None:
                self.__logger.info("MDA Started: {}")
                self._paused = False
                paused_time = 0.0
                t0 = time.perf_counter()  # reference time, in seconds

                def check_canceled():
                    if self._canceled:
                        self.__logger.warning("MDA Canceled: ")
                        self._canceled = False
                        return True
                    return False

                for event in sequence:
                    while self._paused and not self._canceled:
                        paused_time += 0.1  # fixme: be more precise
                        time.sleep(0.1)

                    if check_canceled():
                        break

                    if event.min_start_time:
                        go_at = event.min_start_time + paused_time
                        # We need to enter a loop here checking paused and canceled.
                        # otherwise you'll potentially wait a long time to cancel
                        to_go = go_at - (time.perf_counter() - t0)
                        while to_go > 0:
                            while self._paused and not self._canceled:
                                paused_time += 0.1  # fixme: be more precise
                                to_go += 0.1
                                time.sleep(0.1)

                            if self._canceled:
                                break
                            if to_go > 0.5:
                                time.sleep(0.5)
                            else:
                                time.sleep(to_go)
                            to_go = go_at - (time.perf_counter() - t0)

                    # check canceled again in case it was canceled
                    # during the waiting loop
                    if check_canceled():
                        break

                    self.__logger.info(event.x_pos)

                    # prep hardware
                    if event.x_pos is not None or event.y_pos is not None:
                        x = event.x_pos or self.getXPosition()
                        y = event.y_pos or self.getYPosition()
                        self._channel.sigSetXYPosition.emit(x, y)
                    if event.z_pos is not None:
                        self._channel.sigSetZPosition.emit(event.z_pos)
                    if event.exposure is not None:
                        self._channel.sigSetExposure.emit(event.exposure)

                self.__logger.info("MDA Finished: ")
                pass

        '''


        def includePyro(func):
            @Pyro5.server.expose
            def wrapper(*args, **kwargs):
                return func(*args, **kwargs)
            return wrapper

        for f in functions:
            func = api_dict[f]
            if hasattr(func, 'module'):
                module = func.module
            else:
                module = func.__module__.split('.')[-1]
            self.__logger.debug("/"+module+"/"+f)
            self.func = includePyro(includeAPI("/"+module+"/"+f, func))



# Copyright (C) 2020-2022 ImSwitch developers
# This file is part of ImSwitch.
#
# ImSwitch is free software: you can redistribute it and/or modify
# it under the terms of the GNU General Public License as published by
# the Free Software Foundation, either version 3 of the License, or
# (at your option) any later version.
#
# ImSwitch is distributed in the hope that it will be useful,
# but WITHOUT ANY WARRANTY; without even the implied warranty of
# MERCHANTABILITY or FITNESS FOR A PARTICULAR PURPOSE.  See the
# GNU General Public License for more details.
#
# You should have received a copy of the GNU General Public License
# along with this program.  If not, see <https://www.gnu.org/licenses/>.<|MERGE_RESOLUTION|>--- conflicted
+++ resolved
@@ -41,17 +41,13 @@
 
         self._paused = False
         self._canceled = False
-        
+
         self.__logger =  initLogger(self)
 
-        
+
     def run(self):
         self.createAPI()
-<<<<<<< HEAD
         uvicorn.run(app, host="0.0.0.0", port=8000)
-=======
-        uvicorn.run(app, host="0.0.0.0")
->>>>>>> 631248ba
         self.__logger.debug("Started server with URI -> PYRO:" + self._name + "@" + self._host + ":" + str(self._port))
         try:
             Pyro5.config.SERIALIZER = "msgpack"
@@ -84,7 +80,7 @@
             self.__logger.debug(str)
             self.__logger.debug(func)
             @app.get(str)
-            @wraps(func)            
+            @wraps(func)
             async def wrapper(*args, **kwargs):
                 return func(*args, **kwargs)
             return wrapper
