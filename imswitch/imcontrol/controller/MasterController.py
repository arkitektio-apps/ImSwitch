--- conflicted
+++ resolved
@@ -2,12 +2,7 @@
 from imswitch.imcontrol.model import (
     DetectorsManager, LasersManager, MultiManager, NidaqManager, PositionersManager,
     RecordingManager, RS232sManager, ScanManager, SLMManager, SIMManager, LEDMatrixsManager, MCTManager
-<<<<<<< HEAD
-) # PulseStreamerManager, 
-=======
-)
-#PulseStreamerManager, 
->>>>>>> 8490e9b9
+) # PulseStreamerManager,
 
 
 class MasterController:
