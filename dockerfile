# Use an appropriate base image for Jetson Nano
# sudo docker build -t imswitch_hik .
# sudo docker run -it --privileged  imswitch_hik
# sudo docker ps # => get id for stop
# docker stop imswitch_hik
# sudo docker inspect imswitch_hik
# docker run --privileged -it imswitch_hik
# sudo docker run -it --rm -p 8001:8001 -p 8002:8002 -p 2222:22 -e HEADLESS=1 -e HTTP_PORT=8001 -e CONFIG_FILE=example_virtual_microscope.json -e UPDATE_GIT=0 -e UPDATE_CONFIG=0 --privileged ghcr.io/openuc2/imswitch-noqt-x64:latest
# sudo docker run -it --rm -p 8001:8001 -p 8002:8002 -p 2222:22 -e HEADLESS=1 -e HTTP_PORT=8001 -e CONFIG_FILE=example_uc2_hik_flowstop.json -e UPDATE_GIT=1 -e UPDATE_CONFIG=0 --privileged imswitch_hik
# performs python3 /opt/MVS/Samples/aarch64/Python/MvImport/GrabImage.py
#  sudo docker run -it -e MODE=terminal imswitch_hik
# docker build --build-arg ARCH=linux/arm64  -t imswitch_hik_arm64 .
# docker build --build-arg ARCH=linux/amd64  -t imswitch_hik_amd64 .
# sudo docker run -it --rm -p 8001:8001 -p 8002:8002 -p 2222:22 -e HEADLESS=1 -e HTTP_PORT=8001 -e CONFIG_FILE=example_virtual_microscope.json -e UPDATE_GIT=0 -e UPDATE_CONFIG=0 --privileged imswitch_hik
#
# sudo docker run -it --rm -p 8001:8001 -p 8002:8002 -p 2222:22 -e HEADLESS=1 -e HTTP_PORT=8001 -e CONFIG_FILE=example_uc2_hik_flowstop.json -e UPDATE_GIT=1 -e UPDATE_CONFIG=0 --privileged ghcr.io/openuc2/imswitch-noqt-x64:latest
# For loading external configs and store data externally
# sudo docker run -it --rm -p 8001:8001 -p 8002:8002 -e HEADLESS=1  -e HTTP_PORT=8001    -e UPDATE_GIT=1  -e UPDATE_CONFIG=0  -e CONFIG_PATH=/config  --privileged  -v ~/Downloads:/config  imswitch_hik_arm64
# sudo docker run -it --rm -p 8001:8001 -p 8002:8002 -e HEADLESS=1  -e HTTP_PORT=8001  -e UPDATE_GIT=1  -e UPDATE_CONFIG=0  --privileged -e DATA_PATH=/dataset  -v /media/uc2/SD2/:/dataset -e CONFIG_FILE=example_uc2_hik_flowstop.json ghcr.io/openuc2/imswitch-noqt-x64:latest
# docker run -it -e MODE=terminal ghcr.io/openuc2/imswitch-noqt-arm64:latest
# sudo docker run -it --rm -p 8001:8001 -p 8002:8002 -p 2222:22  -e UPDATE_INSTALL_GIT=1  -e PIP_PACKAGES="arkitekt UC2-REST"  -e CONFIG_PATH=/Users/bene/Downloads  -e DATA_PATH=/Users/bene/Downloads  -v ~/Documents/imswitch_docker/imswitch_git:/tmp/ImSwitch-changes  -v ~/Documents/imswitch_docker/imswitch_pip:/persistent_pip_packages  -v /media/uc2/SD2/:/dataset  -v ~/Downloads:/config  --privileged imswitch_hik
# sudo docker pull docker pull ghcr.io/openuc2/imswitch-noqt-x64:latest

# sudo docker run -it --rm -p 8001:8001 -p 8002:8002 -p 2222:22 -e HEADLESS=1 -e HTTP_PORT=8001 -e CONFIG_FILE=example_uc2_vimba.json -e UPDATE_GIT=0 -e UPDATE_CONFIG=0 --privileged imswitch_hik_arm64



# Witht he following configuration we can do the following:
# 1. Update the ImSwitch repository and install the changes and make them persistent by mounting a volume to /tmp/ImSwitch-changes and /persistent_pip_packages respectively
# both of which are mounted to the host machine directories
# 2. Use a ImSwitchConfig folder that is mounted to the host machine directory /root/ImSwitchConfig
# 3. Use a dataset folder that is mounted to the host machine directory /media/uc2/SD2
# 4. Install additional pip packages by setting the PIP_PACKAGES environment variable to a space separated list of packages and make them persistent by mounting a volume to /persistent_pip_packages
# sudo docker run -it --rm -p 8001:8001 -p 8002:8002 \
# -e UPDATE_INSTALL_GIT=1 \
# -e PIP_PACKAGES="arkitekt UC2-REST" imswitch_hik \
# -e DATA_PATH=/dataset \
# -e CONFIG_PATH=/config \
# -v ~/Documents/imswitch_docker/imswitch_git:/tmp/ImSwitch-changes \
# -v ~/Documents/imswitch_docker/imswitch_pip:/persistent_pip_packages \
# -v /media/uc2/SD2/:/dataset \
# -v ~/Downloads:/config 


# Use an appropriate base image for multi-arch support
FROM ubuntu:22.04

ARG TARGETPLATFORM
ENV DEBIAN_FRONTEND=noninteractive
ENV TZ=Etc/UTC

# Install necessary dependencies and prepare the environment as usual
RUN apt-get update -o Acquire::AllowInsecureRepositories=true \
                   -o Acquire::AllowDowngradeToInsecureRepositories=true \
                   -o Acquire::AllowUnsignedRepositories=true \
                   && apt-get install -y --allow-unauthenticated \
                      wget unzip python3 python3-pip build-essential git \
                      mesa-utils libhdf5-dev nano usbutils sudo libglib2.0-0 curl \
                   && apt-get clean \
                   && rm -rf /var/lib/apt/lists/*

# Install UV globally
RUN curl -LsSf https://astral.sh/uv/install.sh | sh
ENV PATH="/root/.local/bin:$PATH"

# Install Miniforge based on architecture
RUN if [ "${TARGETPLATFORM}" = "linux/arm64" ]; then \
        wget --quiet https://github.com/conda-forge/miniforge/releases/latest/download/Miniforge3-Linux-aarch64.sh -O /tmp/miniforge.sh; \
    elif [ "${TARGETPLATFORM}" = "linux/amd64" ]; then \
        wget --quiet https://github.com/conda-forge/miniforge/releases/latest/download/Miniforge3-Linux-x86_64.sh -O /tmp/miniforge.sh; \
    fi && \
    /bin/bash /tmp/miniforge.sh -b -p /opt/conda && \
    rm /tmp/miniforge.sh

# Update PATH environment variable
ENV PATH=/opt/conda/bin:$PATH

# Create conda environment and install packages
RUN /opt/conda/bin/conda create -y --name imswitch python=3.11 && \
    /opt/conda/bin/conda install -n imswitch -y -c conda-forge h5py numcodecs && \
    /opt/conda/bin/conda clean --all -f -y && \
    rm -rf /opt/conda/pkgs/*

# Download and install the appropriate Hik driver based on architecture
RUN cd /tmp && \
    if [ "${TARGETPLATFORM}" = "linux/arm64" ]; then \
        wget https://github.com/openUC2/ImSwitchDockerInstall/releases/download/imswitch-master/MVS-3.0.1_aarch64_20241128.deb && \
        dpkg -i MVS-3.0.1_aarch64_20241128.deb && \
        rm -f MVS-3.0.1_aarch64_20241128.deb; \
    elif [ "${TARGETPLATFORM}" = "linux/amd64" ]; then \
        wget https://github.com/openUC2/ImSwitchDockerInstall/releases/download/imswitch-master/MVS-3.0.1_x86_64_20241128.deb && \
        dpkg -i MVS-3.0.1_x86_64_20241128.deb && \
        rm -f MVS-3.0.1_x86_64_20241128.deb; \
    fi

## Install Daheng Camera
# Create the udev rules directory
RUN mkdir -p /etc/udev/rules.d

# Download and install the appropriate Daheng driver based on architecture
RUN cd /tmp && \ 
wget https://dahengimaging.com/downloads/Galaxy_Linux_Python_2.0.2106.9041.tar_1.gz && \
tar -zxvf Galaxy_Linux_Python_2.0.2106.9041.tar_1.gz && \
if [ "${TARGETPLATFORM}" = "linux/arm64" ]; then \
    wget https://dahengimaging.com/downloads/Galaxy_Linux-armhf_Gige-U3_32bits-64bits_1.5.2303.9202.zip && \
    unzip Galaxy_Linux-armhf_Gige-U3_32bits-64bits_1.5.2303.9202.zip && \
    cd /tmp/Galaxy_Linux-armhf_Gige-U3_32bits-64bits_1.5.2303.9202; \
elif [ "${TARGETPLATFORM}" = "linux/amd64" ]; then \
    wget https://dahengimaging.com/downloads/Galaxy_Linux-x86_Gige-U3_32bits-64bits_1.5.2303.9221.zip && \
    unzip Galaxy_Linux-x86_Gige-U3_32bits-64bits_1.5.2303.9221.zip && \
    cd /tmp/Galaxy_Linux-x86_Gige-U3_32bits-64bits_1.5.2303.9221; \
fi && \
chmod +x Galaxy_camera.run && \
cd /tmp/Galaxy_Linux_Python_2.0.2106.9041/api && \
/bin/bash -c "source /opt/conda/bin/activate imswitch && python3 setup.py build" && \
python3 setup.py install

# Run the installer script using expect to automate Enter key presses
RUN if [ "${TARGETPLATFORM}" = "linux/arm64" ]; then \
    echo "Y En Y" | /tmp/Galaxy_Linux-armhf_Gige-U3_32bits-64bits_1.5.2303.9202/Galaxy_camera.run; \
elif [ "${TARGETPLATFORM}" = "linux/amd64" ]; then \
    echo "Y En Y" | /tmp/Galaxy_Linux-x86_Gige-U3_32bits-64bits_1.5.2303.9221/Galaxy_camera.run; \
fi

# Ensure the library path is set
ENV LD_LIBRARY_PATH="/usr/lib:/tmp/Galaxy_Linux-armhf_Gige-U3_32bits-64bits_1.5.2303.9202:$LD_LIBRARY_PATH"

# Source the bashrc file
ENV PATH=/opt/conda/bin:$PATH
# RUN echo "source ~/.bashrc" >> ~/.bashrc
# RUN /bin/bash -c "source ~/.bashrc"
RUN mkdir -p /opt/MVS/bin/fonts

# Set environment variable for MVCAM_COMMON_RUNENV
ENV MVCAM_COMMON_RUNENV=/opt/MVS/lib LD_LIBRARY_PATH=/opt/MVS/lib/64:/opt/MVS/lib/32:$LD_LIBRARY_PATH


# install numcodecs via conda
RUN /opt/conda/bin/conda install numcodecs=0.15.0 numpy=2.1.2
RUN /bin/bash -c "source /opt/conda/bin/activate imswitch && \
    conda install scikit-image=0.19.3 -c conda-forge"
    
<<<<<<< HEAD

=======
    
# install nmcli
RUN apt-get update && \
    apt-get install -y --allow-unauthenticated network-manager && \
    apt-get clean && \
    rm -rf /var/lib/apt/lists/*
    
>>>>>>> 19d87c11
# Install UC2-REST first - as it will be installed via ImSwitch again
RUN /opt/conda/bin/conda run -n imswitch uv pip install UC2-REST


# first install all the dependencies not  to install them again in a potential "breaking update"
# Clone the repository and install dependencies
RUN git clone https://github.com/openUC2/imSwitch /tmp/ImSwitch && \
    cd /tmp/ImSwitch && \
    /opt/conda/bin/conda run -n imswitch uv pip install /tmp/ImSwitch

# Clone the config folder
RUN git clone https://github.com/openUC2/ImSwitchConfig /tmp/ImSwitchConfig

# we want psygnal to be installed without binaries - so first remove it 
<<<<<<< HEAD
RUN /opt/conda/bin/conda run -n imswitch uv pip uninstall psygnal -y
RUN /opt/conda/bin/conda run -n imswitch uv pip install psygnal --no-binary :all:
=======
RUN /bin/bash -c "source /opt/conda/bin/activate imswitch && pip uninstall psygnal -y"
RUN /bin/bash -c "source /opt/conda/bin/activate imswitch && pip install psygnal --no-binary :all:"

# fix the version of OME-ZARR 
RUN /bin/bash -c "source /opt/conda/bin/activate imswitch && pip install zarr==2.11.3"

>>>>>>> 19d87c11

# Install VimbaX only for ARM64
RUN if [ "${TARGETPLATFORM}" = "linux/arm64" ]; then \
    echo "Installing VimbaX SDK for ARM64..." ; \
    wget --no-check-certificate https://downloads.alliedvision.com/VimbaX/VimbaX_Setup-2025-1-Linux_ARM64.tar.gz -O VimbaX_Setup-2025-1-Linux_ARM64.tar.gz || \
    echo "VimbaX SDK download failed. Please ensure the file is present in the build context." ; \
    tar -xzf VimbaX_Setup-2025-1-Linux_ARM64.tar.gz -C /opt ; \
    mv /opt/VimbaX_2025-1 /opt/VimbaX ; \
    rm VimbaX_Setup-2025-1-Linux_ARM64.tar.gz ; \
    cd /opt/VimbaX/cti && ./Install_GenTL_Path.sh ; \
    /bin/bash -c "source /opt/conda/bin/activate imswitch && uv pip install https://github.com/alliedvision/VmbPy/releases/download/1.1.0/vmbpy-1.1.0-py3-none-linux_aarch64.whl" ; \
    export GENICAM_GENTL64_PATH="/opt/VimbaX/cti" ; \
fi

# Set GENICAM_GENTL64_PATH globally for all containers
ENV GENICAM_GENTL64_PATH="/opt/VimbaX/cti"

# TODO: For now - move upwards later to the top
# Install D-Bus and systemd for NetworkManager support
RUN apt-get update -o Acquire::AllowInsecureRepositories=true \
    && apt-get install -y --allow-unauthenticated dbus systemd \
    && apt-get clean \
    && rm -rf /var/lib/apt/lists/*

# Always pull the latest version of ImSwitch and UC2-REST repositories
# Adding a dynamic build argument to prevent caching
ARG BUILD_DATE
RUN echo Building on 1 

# Clone the config folder
RUN cd /tmp/ImSwitchConfig && \
    git pull

# now update potential breaking changes
RUN cd /tmp/ImSwitch && \
    git pull && \
    /bin/bash -c "source /opt/conda/bin/activate imswitch && uv pip install /tmp/ImSwitch"

# Install UC2-REST
RUN cd /tmp/UC2-REST && \
    git pull && \
    /bin/bash -c "source /opt/conda/bin/activate imswitch && uv pip install /tmp/UC2-REST"

# install arkitekt 
RUN /bin/bash -c "source /opt/conda/bin/activate imswitch && uv pip install https://github.com/openUC2/imswitch-arkitekt-next/archive/refs/heads/master.zip" 
    
# Expose FTP port and HTTP port
EXPOSE  8001 8002 8003 8888 8889

ADD docker/entrypoint.sh /entrypoint.sh
RUN chmod +x /entrypoint.sh
ENTRYPOINT ["/entrypoint.sh"]<|MERGE_RESOLUTION|>--- conflicted
+++ resolved
@@ -39,7 +39,7 @@
 # -v ~/Documents/imswitch_docker/imswitch_git:/tmp/ImSwitch-changes \
 # -v ~/Documents/imswitch_docker/imswitch_pip:/persistent_pip_packages \
 # -v /media/uc2/SD2/:/dataset \
-# -v ~/Downloads:/config 
+# -v ~/Downloads:/config
 
 
 # Use an appropriate base image for multi-arch support
@@ -98,7 +98,7 @@
 RUN mkdir -p /etc/udev/rules.d
 
 # Download and install the appropriate Daheng driver based on architecture
-RUN cd /tmp && \ 
+RUN cd /tmp && \
 wget https://dahengimaging.com/downloads/Galaxy_Linux_Python_2.0.2106.9041.tar_1.gz && \
 tar -zxvf Galaxy_Linux_Python_2.0.2106.9041.tar_1.gz && \
 if [ "${TARGETPLATFORM}" = "linux/arm64" ]; then \
@@ -139,18 +139,14 @@
 RUN /opt/conda/bin/conda install numcodecs=0.15.0 numpy=2.1.2
 RUN /bin/bash -c "source /opt/conda/bin/activate imswitch && \
     conda install scikit-image=0.19.3 -c conda-forge"
-    
-<<<<<<< HEAD
-
-=======
-    
+
+
 # install nmcli
 RUN apt-get update && \
     apt-get install -y --allow-unauthenticated network-manager && \
     apt-get clean && \
     rm -rf /var/lib/apt/lists/*
-    
->>>>>>> 19d87c11
+
 # Install UC2-REST first - as it will be installed via ImSwitch again
 RUN /opt/conda/bin/conda run -n imswitch uv pip install UC2-REST
 
@@ -164,18 +160,9 @@
 # Clone the config folder
 RUN git clone https://github.com/openUC2/ImSwitchConfig /tmp/ImSwitchConfig
 
-# we want psygnal to be installed without binaries - so first remove it 
-<<<<<<< HEAD
+# we want psygnal to be installed without binaries - so first remove it
 RUN /opt/conda/bin/conda run -n imswitch uv pip uninstall psygnal -y
 RUN /opt/conda/bin/conda run -n imswitch uv pip install psygnal --no-binary :all:
-=======
-RUN /bin/bash -c "source /opt/conda/bin/activate imswitch && pip uninstall psygnal -y"
-RUN /bin/bash -c "source /opt/conda/bin/activate imswitch && pip install psygnal --no-binary :all:"
-
-# fix the version of OME-ZARR 
-RUN /bin/bash -c "source /opt/conda/bin/activate imswitch && pip install zarr==2.11.3"
-
->>>>>>> 19d87c11
 
 # Install VimbaX only for ARM64
 RUN if [ "${TARGETPLATFORM}" = "linux/arm64" ]; then \
@@ -203,7 +190,7 @@
 # Always pull the latest version of ImSwitch and UC2-REST repositories
 # Adding a dynamic build argument to prevent caching
 ARG BUILD_DATE
-RUN echo Building on 1 
+RUN echo Building on 1
 
 # Clone the config folder
 RUN cd /tmp/ImSwitchConfig && \
@@ -219,9 +206,9 @@
     git pull && \
     /bin/bash -c "source /opt/conda/bin/activate imswitch && uv pip install /tmp/UC2-REST"
 
-# install arkitekt 
-RUN /bin/bash -c "source /opt/conda/bin/activate imswitch && uv pip install https://github.com/openUC2/imswitch-arkitekt-next/archive/refs/heads/master.zip" 
-    
+# install arkitekt
+RUN /bin/bash -c "source /opt/conda/bin/activate imswitch && uv pip install https://github.com/openUC2/imswitch-arkitekt-next/archive/refs/heads/master.zip"
+
 # Expose FTP port and HTTP port
 EXPOSE  8001 8002 8003 8888 8889
 
