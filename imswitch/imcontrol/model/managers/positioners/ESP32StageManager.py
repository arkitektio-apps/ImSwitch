from imswitch.imcommon.model import initLogger
from .PositionerManager import PositionerManager
import time
import numpy as np

PHYS_FACTOR = 1
gTIMEOUT = 10
class ESP32StageManager(PositionerManager):


    def __init__(self, positionerInfo, name, **lowLevelManagers):
        super().__init__(positionerInfo, name, initialPosition={
            axis: 0 for axis in positionerInfo.axes
        })
        self._rs232manager = lowLevelManagers['rs232sManager'][
            positionerInfo.managerProperties['rs232device']
        ]
        self.__logger = initLogger(self, instanceName=name)




        # calibrated stepsize in steps/µm
        if positionerInfo.managerProperties.get('stepsizeX') is not None:
            self.stepsizeX = positionerInfo.managerProperties['stepsizeX']
        else:
            self.stepsizeX = 1

        # calibrated stepsize
        if positionerInfo.managerProperties.get('stepsizeY') is not None:
            self.stepsizeY = positionerInfo.managerProperties['stepsizeY']
        else:
            self.stepsizeY = 1

        # calibrated stepsize
        if positionerInfo.managerProperties.get('stepsizeZ') is not None:
            self.stepsizeZ = positionerInfo.managerProperties['stepsizeZ']
        else:
            self.stepsizeZ = 1

        # calibrated stepsize
        if positionerInfo.managerProperties.get('stepsizeT') is not None:
            self.stepsizeT = positionerInfo.managerProperties['stepsizeT']
        else:
            self.stepsizeT = 1

        # miniumum/maximum steps in X
        if positionerInfo.managerProperties.get('minX') is not None:
            self.minX = positionerInfo.managerProperties['minX']
        else:
            self.minX = -np.inf
        if positionerInfo.managerProperties.get('maxX') is not None:
            self.maxX = positionerInfo.managerProperties['maxX']
        else:
            self.maxX = np.inf

        # minimum/maximum steps in Y
        if positionerInfo.managerProperties.get('minY') is not None:
            self.minY = positionerInfo.managerProperties['minY']
        else:
           self.minY = -np.inf
        if positionerInfo.managerProperties.get('maxY') is not None:
            self.maxY = positionerInfo.managerProperties['maxY']
        else:
           self.maxY = np.inf
        # minimum/maximum steps in Z
        if positionerInfo.managerProperties.get('minZ') is not None:
            self.minZ = positionerInfo.managerProperties['minZ']
        else:
           self.minZ = -np.inf
        if positionerInfo.managerProperties.get('maxZ') is not None:
            self.maxZ = positionerInfo.managerProperties['maxZ']
        else:
           self.maxZ = np.inf
        # minimum/maximum steps in T
        if positionerInfo.managerProperties.get('minT') is not None:
            self.minT = positionerInfo.managerProperties['minT']
        else:
           self.minT = -np.inf
        if positionerInfo.managerProperties.get('maxT') is not None:
            self.maxT = positionerInfo.managerProperties['maxT']
        else:
           self.maxT = np.inf

        # calibrated backlash
        if positionerInfo.managerProperties.get('backlashX') is not None:
            self.backlashX = positionerInfo.managerProperties['backlashX']
        else:
            self.backlashX = 1

        # calibrated backlash
        if positionerInfo.managerProperties.get('backlashY') is not None:
            self.backlashY = positionerInfo.managerProperties['backlashY']
        else:
            self.backlashY = 1

        # calibrated backlash
        if positionerInfo.managerProperties.get ('backlashZ') is not None:
            self.backlashZ = positionerInfo.managerProperties['backlashZ']
        else:
            self.backlashZ = 1

        # calibrated backlash
        if positionerInfo.managerProperties.get ('backlashT') is not None:
            self.backlashT = positionerInfo.managerProperties['backlashT']
        else:
            self.backlashT = 1

        # setup homing coordinates and speed
        if positionerInfo.managerProperties.get ('homeSpeedX') is not None:
            self.homeSpeedX = positionerInfo.managerProperties['homeSpeedX']
        else:
            self.homeSpeedX = 15000
        if positionerInfo.managerProperties.get ('homeDirectionX') is not None:
            self.homeDirectionX = positionerInfo.managerProperties['homeDirectionX']
        else:
            self.homeDirectionX = -1

        if positionerInfo.managerProperties.get ('homeSpeedY') is not None:
            self.homeSpeedY = positionerInfo.managerProperties['homeSpeedY']
        else:
            self.homeSpeedY = 15000
        if positionerInfo.managerProperties.get ('homeDirectionY') is not None:
            self.homeDirectionY = positionerInfo.managerProperties['homeDirectionY']
        else:
            self.homeDirectionY = -1

        if positionerInfo.managerProperties.get ('homeSpeedZ') is not None:
            self.homeSpeedZ = positionerInfo.managerProperties['homeSpeedZ']
        else:
            self.homeSpeedZ = 15000
        if positionerInfo.managerProperties.get ('homeDirectionZ') is not None:
            self.homeDirectionZ = positionerInfo.managerProperties['homeDirectionZ']
        else:
            self.homeDirectionZ = -1

        if positionerInfo.managerProperties.get ('axisOrder') is not None:
            self.axisOrder = positionerInfo.managerProperties['axisOrder']
        else:
            self.axisOrder = [0,1,2,3]

<<<<<<< HEAD
        # setting for setting motors under current yes/no after performing steps
        if positionerInfo.managerProperties.get('isEnable') is not None:
            self.is_enabled = positionerInfo.managerProperties['isEnable']
        else:
            self.is_enabled = True


            
=======

>>>>>>> ca77bbc9
        # grab motor object
        self._motor = self._rs232manager._esp32.motor
        self._homeModule = self._rs232manager._esp32.home

        # swap axes eventually
        self.setAxisOrder(order=self.axisOrder)

        # setup motors
        self.setupMotor(self.minX, self.maxX, self.stepsizeX, self.backlashX, "X")
        self.setupMotor(self.minY, self.maxY, self.stepsizeY, self.backlashY, "Y")
        self.setupMotor(self.minZ, self.maxZ, self.stepsizeZ, self.backlashZ, "Z")
        self.setupMotor(self.minT, self.maxT, self.stepsizeT, self.backlashT, "T")
<<<<<<< HEAD
        
=======

        self.is_enabled = False
>>>>>>> ca77bbc9

        # get bootup position and write to GUI
        self._position  = self.getPosition()

        # force setting the position
        self.setPosition(self._position['X'],"X")
        self.setPosition(self._position['Y'],"X")
        self.setPosition(self._position['Z'],"Z")
        self.setPosition(self._position['T'],"T")

        # setup auto-enable according to json settings
        if positionerInfo.managerProperties.get('enableauto') is not None:
            self.enableauto = positionerInfo.managerProperties['enableauto']
        else:
            self.enableauto = True
        self.enalbeMotors(enable=True, enableauto=self.enableauto)

    def setAxisOrder(self, order=[0,1,2,3]):
        self._motor.setMotorAxisOrder(order=order)

    def enalbeMotors(self, enable=None, enableauto=None):
        """
        enable - Enable Motors (i.e. switch on/off power to motors)
        enableauto - Enable automatic motor power off after motors are not used for a while; will be turned on automatically
        """
        self._motor.set_motor_enable(axis=0, is_enable=enable, enableauto=enableauto)

    def setupMotor(self, minPos, maxPos, stepSize, backlash, axis):
        self._motor.setup_motor(axis=axis, minPos=minPos, maxPos=maxPos, stepSize=stepSize, backlash=backlash)
<<<<<<< HEAD
        
    def move(self, value=0, axis="X", is_absolute=False, is_blocking=True, speed=None, isEnable=None, timeout=gTIMEOUT):
        if isEnable is None:
            isEnable = self.is_enabled
=======

    def move(self, value=0, axis="X", is_absolute=False, is_blocking=True, speed=None, timeout=gTIMEOUT):
>>>>>>> ca77bbc9
        if speed is None:
            if axis == "X": speed = self.speed["X"]
            if axis == "Y": speed = self.speed["Y"]
            if axis == "Z": speed = self.speed["Z"]
            if axis == "T": speed = self.speed["T"]
            if axis == "XY": speed = (self.speed["X"], self.speed["Y"])
            if axis == "XYZ": speed = (self.speed["X"], self.speed["Y"], self.speed["Z"])
        if axis == 'X':
            self._motor.move_x(value, speed, is_absolute=is_absolute, is_enabled=isEnable, is_blocking=is_blocking, timeout=timeout)
            if not is_absolute: self._position[axis] = self._position[axis] + value
            else: self._position[axis] = value
        elif axis == 'Y':
            self._motor.move_y(value, speed, is_absolute=is_absolute, is_enabled=isEnable, is_blocking=is_blocking, timeout=timeout)
            if not is_absolute: self._position[axis] = self._position[axis] + value
            else: self._position[axis] = value
        elif axis == 'Z':
            self._motor.move_z(value, speed, is_absolute=is_absolute, is_enabled=isEnable, is_blocking=is_blocking, timeout=timeout)
            if not is_absolute: self._position[axis] = self._position[axis] + value
            else: self._position[axis] = value
        elif axis == 'T':
            self._motor.move_t(value, speed, is_absolute=is_absolute, is_enabled=isEnable, is_blocking=is_blocking, timeout=timeout)
            if not is_absolute: self._position[axis] = self._position[axis] + value
            else: self._position[axis] = value
        elif axis == 'XY':
            self._motor.move_xy(value, speed, is_absolute=is_absolute, is_enabled=isEnable, is_blocking=is_blocking, timeout=timeout)
            for i, iaxis in enumerate(("X", "Y")):
                if not is_absolute: self._position[iaxis] = self._position[iaxis] + value[i]
                else: self._position[iaxis] = value[i]
        elif axis == 'XYZ':
            self._motor.move_xyz(value, speed, is_absolute=is_absolute, is_enabled=isEnable, is_blocking=is_blocking, timeout=timeout)
            for i, iaxis in enumerate(("X", "Y")):
                if not is_absolute: self._position[iaxis] = self._position[iaxis] + value[i]
                else: self._position[iaxis] = value[i]
        else:
            print('Wrong axis, has to be "X" "Y" or "Z".')




    def measure(self, sensorID=0, NAvg=100):
        return self._motor.read_sensor(sensorID=sensorID, NAvg=NAvg)

    def setupPIDcontroller(self, PIDactive=1, Kp=100, Ki=10, Kd=1, target=500, PID_updaterate=200):
        return self._motor.set_pidcontroller(PIDactive=PIDactive, Kp=Kp, Ki=Ki, Kd=Kd, target=target, PID_updaterate=PID_updaterate)

    def moveForever(self, speed=(0,0,0), is_stop=False):
        self._motor.move_forever(speed=speed, is_stop=is_stop)

    def setEnabled(self, is_enabled):
        self.is_enabled = is_enabled

    def setSpeed(self, speed, axis=None):
        #TODO: Map that to the JSON!
        if type(speed)==int and axis == None:
            self._speed["X"] = speed
            self._speed["Y"] = speed
            self._speed["Z"] = speed
            self._speed["T"] = speed
        else:
            self._speed[axis] = speed

    def setPosition(self, value, axis):
        if value: value+=1 # TODO: Firmware weirdness
        self._motor.set_position(axis=axis, position=value)
        self._position[axis] = value

    def closeEvent(self):
        pass


    def getPosition(self):
        try:
            allPositions = self._motor.get_position()
        except:
            allPositions = [0,0,0,0]

        return {"X": allPositions[1], "Y": allPositions[2], "Z": allPositions[3], "T": allPositions[0]}

    def forceStop(self, axis):
        if axis=="X":
            self.stop_x()
        elif axis=="Y":
            self.stop_y()
        elif axis=="Z":
            self.stop_z()
        elif aixs=="T":
            self.stop_t()
        else:
            self.stopAll()

    def stop_x(self):
        self._motor.stop(axis = "X")

    def stop_y(self):
        self._motor.stop(axis = "Y")

    def stop_z(self):
        self._motor.stop(axis = "Z")

    def stop_t(self):
        self._motor.stop(axis = "T")

    def stopAll(self):
        self._motor.stop()


    def doHome(self, axis):
        if axis=="X":
            self.home_x()
        if axis=="Y":
            self.home_y()
        if axis=="Z":
            self.home_z()

    def home_x(self):
        self._homeModule.home_x(speed = self.homeSpeedX, direction = self.homeDirectionX )
        self._position["X"] = 0

    def home_y(self):
        self._homeModule.home_y(speed = self.homeSpeedY, direction = self.homeDirectionY)
        self._position["Y"] = 0

    def home_z(self):
        self._homeModule.home_z(speed = self.homeSpeedZ, direction = self.homeDirectionZ)
        self._position["Z"] = 0

    def home_xyz(self):
        self._motor.home_xyz()
        self._position["X"] = 0
        self._position["Y"] = 0
        self._position["Z"] = 0





# Copyright (C) 2020, 2021 The imswitch developers
# This file is part of ImSwitch.
#
# ImSwitch is free software: you can redistribute it and/or modify
# it under the terms of the GNU General Public License as published by
# the Free Software Foundation, either version 3 of the License, or
# (at your option) any later version.
#
# ImSwitch is distributed in the hope that it will be useful,
# but WITHOUT ANY WARRANTY; without even the implied warranty of
# MERCHANTABILITY or FITNESS FOR A PARTICULAR PURPOSE.  See the
# GNU General Public License for more details.
#
# You should have received a copy of the GNU General Public License
# along with this program.  If not, see <https://www.gnu.org/licenses/>.<|MERGE_RESOLUTION|>--- conflicted
+++ resolved
@@ -139,7 +139,6 @@
         else:
             self.axisOrder = [0,1,2,3]
 
-<<<<<<< HEAD
         # setting for setting motors under current yes/no after performing steps
         if positionerInfo.managerProperties.get('isEnable') is not None:
             self.is_enabled = positionerInfo.managerProperties['isEnable']
@@ -148,9 +147,6 @@
 
 
             
-=======
-
->>>>>>> ca77bbc9
         # grab motor object
         self._motor = self._rs232manager._esp32.motor
         self._homeModule = self._rs232manager._esp32.home
@@ -163,12 +159,6 @@
         self.setupMotor(self.minY, self.maxY, self.stepsizeY, self.backlashY, "Y")
         self.setupMotor(self.minZ, self.maxZ, self.stepsizeZ, self.backlashZ, "Z")
         self.setupMotor(self.minT, self.maxT, self.stepsizeT, self.backlashT, "T")
-<<<<<<< HEAD
-        
-=======
-
-        self.is_enabled = False
->>>>>>> ca77bbc9
 
         # get bootup position and write to GUI
         self._position  = self.getPosition()
@@ -198,15 +188,10 @@
 
     def setupMotor(self, minPos, maxPos, stepSize, backlash, axis):
         self._motor.setup_motor(axis=axis, minPos=minPos, maxPos=maxPos, stepSize=stepSize, backlash=backlash)
-<<<<<<< HEAD
         
     def move(self, value=0, axis="X", is_absolute=False, is_blocking=True, speed=None, isEnable=None, timeout=gTIMEOUT):
         if isEnable is None:
             isEnable = self.is_enabled
-=======
-
-    def move(self, value=0, axis="X", is_absolute=False, is_blocking=True, speed=None, timeout=gTIMEOUT):
->>>>>>> ca77bbc9
         if speed is None:
             if axis == "X": speed = self.speed["X"]
             if axis == "Y": speed = self.speed["Y"]
