--- conflicted
+++ resolved
@@ -55,10 +55,6 @@
 RUN echo "source ~/.bashrc" >> ~/.bashrc
 RUN /bin/bash -c "source ~/.bashrc"
 
-<<<<<<< HEAD
-=======
-
->>>>>>> 4129efc1
 # Set environment variable for MVCAM_COMMON_RUNENV
 ENV MVCAM_COMMON_RUNENV=/opt/MVS/lib LD_LIBRARY_PATH=/opt/MVS/lib/64:/opt/MVS/lib/32:$LD_LIBRARY_PATH
 
@@ -98,7 +94,6 @@
 EXPOSE 22 8001
 
 CMD ["/bin/bash", "-c", "\
-<<<<<<< HEAD
     if [ \"$MODE\" = \"terminal\" ]; then \
         /bin/bash; \
     else \
@@ -134,25 +129,4 @@
         USB_DEVICE_PATH=${USB_DEVICE_PATH:-/dev/bus/usb} && \
         echo \"python3 /tmp/ImSwitch/main.py --headless $HEADLESS --config-file $CONFIG_FILE --http-port $HTTP_PORT \" && \
         python3 /tmp/ImSwitch/main.py --headless $HEADLESS --config-file $CONFIG_FILE --http-port $HTTP_PORT; \
-    fi"]
-=======
-    echo 'LSUSB' && lsusb && \
-    /usr/sbin/sshd -D & \
-    ls /root/ImSwitchConfig && \
-    if [ \"$UPDATE_GIT\" = \"true\" ]; then \
-        cd /tmp/ImSwitch && \
-        git pull && \
-        /bin/bash -c 'source /opt/conda/bin/activate imswitch && pip install -e /tmp/ImSwitch'; \
-    fi && \
-    if [ \"$UPDATE_CONFIG\" = \"true\" ]; then \
-        cd /root/ImSwitchConfig && \
-        git pull origin main; \
-    fi && \
-    source /opt/conda/bin/activate imswitch && \
-    HEADLESS=${HEADLESS:-1} && \
-    HTTP_PORT=${HTTP_PORT:-8001} && \
-    CONFIG_FILE=${CONFIG_FILE:-/root/ImSwitchConfig/imcontrol_setup/example_virtual_microscope.json} && \
-    USB_DEVICE_PATH=${USB_DEVICE_PATH:-/dev/bus/usb} && \
-    python3 -m imswitch --headless $HEADLESS --config-file $CONFIG_FILE --http-port $HTTP_PORT --ssl 1"]
-# python3 /tmp/ImSwitch/imswitch/__main__.py --headless 1 --config-file example_uc2_hik_flowstop.json --http-port 8001 --ssl 1
->>>>>>> 4129efc1
+    fi"]