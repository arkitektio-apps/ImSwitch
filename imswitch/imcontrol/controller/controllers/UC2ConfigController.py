--- conflicted
+++ resolved
@@ -19,7 +19,7 @@
         except Exception as e:
             self.__logger.error("No Stages found in the config file? " +e )
             self.stages = None
-        # update the gui elements 
+        # update the gui elements
         self._commChannel.sigUpdateMotorPosition.emit()
 
         '''
@@ -39,12 +39,12 @@
             self.stages.move(-1, "A", is_absolute=False, is_blocking=True)
         '''
         self._commChannel.sigUpdateMotorPosition.emit()
-        
+
         self._widget.setBaudRateGui(self._master.UC2ConfigManager.ESP32.serial.baudrate)
-        
+
         # register the callback to take a snapshot triggered by the ESP32
         self.registerCaptureCallback()
-        
+
         # Connect buttons to the logic handlers
         if imswitch.IS_HEADLESS:
             return
@@ -52,13 +52,13 @@
         self._widget.setPositionYBtn.clicked.connect(self.set_positionY)
         self._widget.setPositionZBtn.clicked.connect(self.set_positionZ)
         self._widget.setPositionABtn.clicked.connect(self.set_positionA)
-        
+
         self._widget.autoEnableBtn.clicked.connect(self.set_auto_enable)
         self._widget.unsetAutoEnableBtn.clicked.connect(self.unset_auto_enable)
         self._widget.reconnectButton.clicked.connect(self.reconnect)
         self._widget.btpairingButton.clicked.connect(self.btpairing)
         self._widget.stopCommunicationButton.clicked.connect(self.interruptSerialCommunication)
-        
+
 
 
     def registerCaptureCallback(self):
@@ -67,23 +67,23 @@
             self.detector_names = self._master.detectorsManager.getAllDeviceNames()
             self.detector = self._master.detectorsManager[self.detector_names[0]]
             mImage = self.detector.getLatestFrame()
-            # save image 
+            # save image
             #tif.imsave()
             self._commChannel.sigDisplayImageNapari.emit('Image', mImage, False) # layername, image, isRGB
-        
+
         def printCallback(value):
             self.__logger.debug(f"Callback called with value: {value}")
         try:
-            
+
             self.__logger.debug("Registering callback for snapshot")
             # register default callback
             self._master.UC2ConfigManager.ESP32.message.register_callback(0, snapImage) # FIXME: Too hacky?
             for i in range(1, self._master.UC2ConfigManager.ESP32.message.nCallbacks):
                 self._master.UC2ConfigManager.ESP32.message.register_callback(i, printCallback)
-            
+
         except Exception as e:
             self.__logger.error(f"Could not register callback: {e}")
-            
+
     def set_motor_positions(self, a, x, y, z):
         # Add your logic to set motor positions here.
         self.__logger.debug(f"Setting motor positions: A={a}, X={x}, Y={y}, Z={z}")
@@ -92,7 +92,7 @@
         if x is not None:  self.stages.setPositionOnDevice(value=float(x), axis="X")
         if y is not None: self.stages.setPositionOnDevice(value=float(y), axis="Y")
         if z is not None: self.stages.setPositionOnDevice(value=float(z), axis="Z")
-        
+
         # retrieve the positions from the motor controller
         positions = self.stages.getPosition()
         if not imswitch.IS_HEADLESS: self._widget.reconnectDeviceLabel.setText("Motor positions: A="+str(positions["A"])+", X="+str(positions["X"])+", \n Y="+str(positions["Y"])+", Z="+str(positions["Z"]))
@@ -102,7 +102,7 @@
     def interruptSerialCommunication(self):
         self._master.UC2ConfigManager.interruptSerialCommunication()
         if not imswitch.IS_HEADLESS: self._widget.reconnectDeviceLabel.setText("We are intrrupting the last command")
-        
+
     def set_auto_enable(self):
         # Add your logic to auto-enable the motors here.
         # get motor controller
@@ -119,44 +119,33 @@
     def set_positionY(self):
         if not imswitch.IS_HEADLESS: y = self._widget.motorYEdit.text()
         self.set_motor_positions(None, None, y, None)
-        
+
     def set_positionZ(self):
         if not imswitch.IS_HEADLESS: z = self._widget.motorZEdit.text()
         self.set_motor_positions(None, None, None, z)
-        
+
     def set_positionA(self):
         if not imswitch.IS_HEADLESS: a = self._widget.motorAEdit.text()
         self.set_motor_positions(a, None, None, None)
-        
-<<<<<<< HEAD
-    def reconnectThread(self):
-        self._master.UC2ConfigManager.initSerial()
-        if not imswitch.IS_HEADLESS: self._widget.reconnectDeviceLabel.setText("We are connected: "+str(self._master.UC2ConfigManager.isConnected()))
-=======
+
     def reconnectThread(self, baudrate=None):
         self._master.UC2ConfigManager.initSerial(baudrate=baudrate)
-        self._widget.reconnectDeviceLabel.setText("We are connected: "+str(self._master.UC2ConfigManager.isConnected()))
->>>>>>> 540a1c66
-    
+        if not imswitch.IS_HEADLESS: self._widget.reconnectDeviceLabel.setText("We are connected: "+str(self._master.UC2ConfigManager.isConnected()))
+
     @APIExport(runOnUIThread=True)
     def reconnect(self):
         self._logger.debug('Reconnecting to ESP32 device.')
-<<<<<<< HEAD
         if not imswitch.IS_HEADLESS: self._widget.reconnectDeviceLabel.setText("Reconnecting to ESP32 device.")
-        mThread = threading.Thread(target=self.reconnectThread)
-=======
-        self._widget.reconnectDeviceLabel.setText("Reconnecting to ESP32 device.")
         baudrate = self._widget.getBaudRateGui()
         if baudrate not in (115200, 500000):
             baudrate = None
         mThread = threading.Thread(target=self.reconnectThread, args=(baudrate,))
->>>>>>> 540a1c66
         mThread.start()
-    
+
     @APIExport(runOnUIThread=True)
     def is_connected(self):
         return self._master.UC2ConfigManager.isConnected()
-    
+
     @APIExport(runOnUIThread=True)
     def btpairing(self):
         self._logger.debug('Pairing BT device.')
