--- conflicted
+++ resolved
@@ -114,7 +114,7 @@
                                 return
 
                         except Exception as e:
-                            if IS_IMSWITCH: 
+                            if IS_IMSWITCH:
                                 self.__logger.debug("Trying out port "+iport.device+" failed")
                                 self.__logger.error(e)
                             self.is_connected = False
@@ -275,7 +275,7 @@
         r = self.post_json(path, payload, timeout=timeout)
         _position = r["position"]
         return _position
-    
+
     def set_position(self, axis=1, position=0, timeout=1):
         path = "/motor_set"
         if axis=="X": axis=1
@@ -288,7 +288,7 @@
             "currentposition": position
         }
         r = self.post_json(path, payload, timeout=timeout)
- 
+
         return r
 
     def set_laser(self, channel='R', value=0, auto_filterswitch=False, timeout=20, is_blocking = True):
@@ -313,24 +313,6 @@
         return r
 
 
-<<<<<<< HEAD
-    def move_x(self, steps=100, speed=1000, is_blocking=False, backlash = None):
-        if backlash is not None:
-            self.backlash_x = backlash
-        r = self.move_stepper(axis=1, steps=steps, speed=speed, timeout=1, backlash=self.backlash_x, is_blocking=is_blocking)
-        return r
-
-    def move_y(self, steps=100, speed=1000, is_blocking=False, backlash = None):
-        if backlash is not None:
-            self.backlash_y = backlash
-        r = self.move_stepper(axis=2, steps=steps, speed=speed, timeout=1, backlash=self.backlash_y, is_blocking=is_blocking)
-        return r
-
-    def move_z(self, steps=100, speed=1000, is_blocking=False, backlash = None):
-        if backlash is not None:
-            self.backlash_z = backlash
-        r = self.move_stepper(axis=3, steps=steps, speed=speed, timeout=1, backlash=self.backlash_z, is_blocking=is_blocking)
-=======
     def move_x(self, steps=100, speed=1000, is_blocking=False, is_absolute=False):
         r = self.move_stepper(steps=(steps,0,0), speed=speed, timeout=1, backlash=(self.backlash_x,0,0), is_blocking=is_blocking, is_absolute=is_absolute)
         return r
@@ -342,10 +324,9 @@
     def move_z(self, steps=100, speed=1000, is_blocking=False, is_absolute=False):
         r = self.move_stepper(steps=(0,0,steps), speed=speed, timeout=1, backlash=(0,0,self.backlash_z), is_blocking=is_blocking, is_absolute=is_absolute)
         return r
-    
+
     def move_xyz(self, steps=(10,10,10), speed=1000, is_blocking=False, is_absolute=False):
         r = self.move_stepper(steps=steps, speed=speed, timeout=1, backlash=(self.backlash_x,self.backlash_y,self.backlash_z), is_blocking=is_blocking, is_absolute=is_absolute)
->>>>>>> 45251342
         return r
 
     def move_stepper(self, steps=(0,0,0), speed=10, is_absolute=False, timeout=1, backlash=(0,0,0), is_blocking=False):
@@ -355,22 +336,17 @@
         # detect change in direction
         if np.sign(self.steps_last_0) != np.sign(steps[0]):
             # we want to overshoot a bit
-<<<<<<< HEAD
-            steps += (np.sign(steps)*backlash)
-            if IS_IMSWITCH: self.__logger.debug(f"Overshooting {steps}")
-=======
             steps_0 = steps[0] + (np.sign(steps[0])*backlash[0])
-        else: steps_0 = steps[0] 
+        else: steps_0 = steps[0]
         if np.sign(self.steps_last_1) != np.sign(steps[1]):
             # we want to overshoot a bit
             steps_1 =  steps[1] + (np.sign(steps[1])*backlash[1])
-        else: steps_1 = steps[1]     
+        else: steps_1 = steps[1]
         if np.sign(self.steps_last_2) != np.sign(steps[2]):
             # we want to overshoot a bit
-            steps_2 =  steps[2] + (np.sign(steps[2])*backlash[2])            
-        else: steps_2 = steps[2] 
-            
->>>>>>> 45251342
+            steps_2 =  steps[2] + (np.sign(steps[2])*backlash[2])
+        else: steps_2 = steps[2]
+
         payload = {
             "task":"/motor_act",
             "pos1": np.int(steps_0),
@@ -382,7 +358,7 @@
         }
         self.steps_last_0 = steps_0
         self.steps_last_1 = steps_1
-        self.steps_last_2 = steps_2                
+        self.steps_last_2 = steps_2
         self.is_driving = True
         r = self.post_json(path, payload, timeout=timeout)
         self.is_driving = False
@@ -463,8 +439,4 @@
         steps_xyz = (0,0,0)
         steps_xyz[axis-1] = steps
         r = self.move_stepper(steps=steps_xyz, speed=speed, timeout=1, is_blocking=is_blocking)
-        return r
-
-
-
-        +        return r