--- conflicted
+++ resolved
@@ -1,9 +1,5 @@
 {
-<<<<<<< HEAD
     "setupFileName": "example_uc2_esp32cam.json",
-=======
-    "setupFileName": "example_uc2_multicolour_basler.json",
->>>>>>> 37d75184
     "recording": {
         "outputFolder": "C:\\Users\\UC2\\Downloads",
         "includeDateInOutputFolder": true
