--- conflicted
+++ resolved
@@ -51,12 +51,7 @@
         if not init:
             self.autoLevels([detectorName], im)
 
-<<<<<<< HEAD
-        self._widget.setImage(detectorName, im)
-=======
-        self._widget.img.setImage(im.reshape(im.shape[1], im.shape[0]),
-                                  autoLevels=False, autoDownsample=False)
->>>>>>> 1c175d72
+        self._widget.setImage(detectorName, im.reshape(im.shape[1], im.shape[0]).T)
 
         if not init or self._shouldResetView:
             self.adjustFrame(self._lastWidth, self._lastHeight, instantResetView=True)
@@ -87,20 +82,8 @@
 
     def crosshairToggle(self, enabled):
         """ Shows or hides crosshair. """
-<<<<<<< HEAD
         self._widget.setCrosshairVisible(enabled)
-=======
-        self._widget.crosshair.setVisible(enabled)
 
-    def updateSavedLevels(self):
-        detectorName = self._master.detectorsManager.getCurrentDetectorName()
-        self._savedLevels[detectorName] = self._widget.hist.getLevels()
-
-    def restoreSavedLevels(self, newDetectorName):
-        """ Updates image levels from saved levels for detector that is switched to. """
-        if newDetectorName in self._savedLevels:
-            self._widget.hist.setLevels(*self._savedLevels[newDetectorName])
-    
 
 # Copyright (C) 2020, 2021 TestaLab
 # This file is part of ImSwitch.
@@ -116,5 +99,4 @@
 # GNU General Public License for more details.
 #
 # You should have received a copy of the GNU General Public License
-# along with this program.  If not, see <https://www.gnu.org/licenses/>.
->>>>>>> 1c175d72
+# along with this program.  If not, see <https://www.gnu.org/licenses/>.