--- conflicted
+++ resolved
@@ -4,7 +4,6 @@
 from imswitch.imcommon.framework import Worker
 from imswitch.imcommon.model import initLogger
 from ._serialize import register_serializers
-<<<<<<< HEAD
 from fastapi.middleware.cors import CORSMiddleware
 from io import BytesIO
 import numpy as np
@@ -13,21 +12,15 @@
 from fastapi.responses import StreamingResponse
 import asyncio
 from multiprocessing import Queue
-=======
-from fastapi import FastAPI
->>>>>>> 3f708780
 import uvicorn
 from functools import wraps
 import cv2
 import os
 
-<<<<<<< HEAD
 from http.server import HTTPServer, BaseHTTPRequestHandler
 import os
 import threading
 
-=======
->>>>>>> 3f708780
 app = FastAPI()
 
 
