--- conflicted
+++ resolved
@@ -11,12 +11,12 @@
 class CameraOpenCV:
     def __init__(self, cameraindex=0):
         super().__init__()
-        # we are aiming to interface with webcams or arducams 
+        # we are aiming to interface with webcams or arducams
         self.__logger = initLogger(self, tryInheritParent=False)
 
         # many to be purged
         self.model = "CameraOpenCV"
-        
+
         # camera parameters
         self.blacklevel = 0
         self.exposure_time = 10
@@ -30,11 +30,11 @@
 
         self.SensorWidth = 1000
         self.SensorHeight = 1000
-        
+
         # reserve some space for the framebuffer
         self.buffersize = 60
         self.frame_buffer = collections.deque(maxlen=self.buffersize)
-        
+
         #%% starting the camera => self.camera  will be created
         self.cameraindex = cameraindex
         self.openCamera(self.cameraindex, self.SensorWidth, self.SensorHeight)
@@ -45,7 +45,7 @@
         if not self.camera_is_open:
             self.camera_is_open = True
             self.openCamera(self.cameraindex, self.SensorWidth, self.SensorHeight)
-        
+
     def stop_live(self):
         self.camera.release()
         self.camera_is_open = False
@@ -60,13 +60,10 @@
     def close(self):
         self.camera.release()
         self.camera_is_open = False
-        
+
     def set_value(self ,feature_key, feature_value):
         # Need to change acquisition parameters?
-<<<<<<< HEAD
-        self.camera.set(cv2.CAP_PROP_EXPOSURE, feature_value) 
-=======
->>>>>>> 7c46a5c9
+        self.camera.set(cv2.CAP_PROP_EXPOSURE, feature_value)
         try:
             self.__logger.debug("OpenCV camera Feature not yet implemented...")
             pass
@@ -74,11 +71,11 @@
             self.__logger.error(e)
             self.__logger.error(feature_key)
             self.__logger.debug("Value not available?")
-    
+
     def set_exposure_time(self,exposure_time):
         self.exposure_time = exposure_time
         try:
-            self.camera.set(cv2.CAP_PROP_EXPOSURE, self.exposure_time*1000) 
+            self.camera.set(cv2.CAP_PROP_EXPOSURE, self.exposure_time*1000)
         except Exception as e:
             self.__logger.error(e)
             self.__logger.debug("Error setting Exposure time in opencv camera")
@@ -86,7 +83,7 @@
     def set_analog_gain(self,analog_gain):
         self.analog_gain = analog_gain
         self.set_value("Gain", self.analog_gain)
-        
+
     def set_blacklevel(self,blacklevel):
         self.blacklevel = blacklevel
         self.set_value("BlackLevel", blacklevel)
@@ -94,7 +91,7 @@
     def set_pixel_format(self,format):
         self.pixelformat = format
         self.set_value("PixelFormat", format)
-        
+
     def getLast(self, is_resize=True):
         # get frame and save
         #TODO: Napari only displays 8Bit?
@@ -106,7 +103,7 @@
         self.__logger.debug("Buffer: "+str(len(self.frame_buffer))+"  "+str(chunk.shape))
         self.frame_buffer.clear()
         return chunk
-    
+
     def setROI(self, hpos, vpos, hsize, vsize):
         pass
 
@@ -156,7 +153,7 @@
 
         # let the camera warm up
         for i in range(5):
-            _, img = self.camera.read() 
+            _, img = self.camera.read()
 
         self.__logger.debug("Camera is warmed up")
 
@@ -164,12 +161,12 @@
         self.SensorWidth = img.shape[1]
         self.shape = (self.SensorWidth,self.SensorHeight)
         self.camera_is_open = True
-        
+
         # starting thread
         self.frameGrabberThread = Thread(target = self.setFrameBuffer)
         self.frameGrabberThread.start()
-        
-    
+
+
 
     def setFrameBuffer(self):
         while(self.camera_is_open):
@@ -178,8 +175,4 @@
                 self.frame_buffer.append(self.frame)
             except Exception as e:
                 self.camera_is_open = False
-                self.__logger.debug(e)
-                
-                
-            
-            +                self.__logger.debug(e)