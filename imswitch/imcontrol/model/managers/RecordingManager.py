import enum
import os
import time
from io import BytesIO

import h5py
import numpy as np
import tifffile as tiff
import cv2

from imswitch.imcommon.framework import Signal, SignalInterface, Thread, Worker
from imswitch.imcommon.model import initLogger


class RecordingManager(SignalInterface):
    """ RecordingManager handles single frame captures as well as continuous
    recordings of detector data. """

    sigRecordingStarted = Signal()
    sigRecordingEnded = Signal()
    sigRecordingFrameNumUpdated = Signal(int)  # (frameNumber)
    sigRecordingTimeUpdated = Signal(int)  # (recTime)
    sigMemorySnapAvailable = Signal(
        str, np.ndarray, object, bool
    )  # (name, image, filePath, savedToDisk)
    sigMemoryRecordingAvailable = Signal(
        str, object, object, bool
    )  # (name, file, filePath, savedToDisk)

    def __init__(self, detectorsManager):
        super().__init__()
        self.__logger = initLogger(self)

        self._memRecordings = {}  # { filePath: bytesIO }
        self.__detectorsManager = detectorsManager
        self.__record = False
        self.__recordingWorker = RecordingWorker(self)
        self.__thread = Thread()
        self.__recordingWorker.moveToThread(self.__thread)
        self.__thread.started.connect(self.__recordingWorker.run)

    def __del__(self):
        self.endRecording(emitSignal=False, wait=True)
        if hasattr(super(), '__del__'):
            super().__del__()

    @property
    def record(self):
        """ Whether a recording is currently being recorded. """
        return self.__record

    @property
    def detectorsManager(self):
        return self.__detectorsManager

    def startRecording(self, detectorNames, recMode, savename, saveMode, saveFormat, attrs,
                       singleMultiDetectorFile=False, singleLapseFile=False,
                       recFrames=None, recTime=None):
        """ Starts a recording with the specified detectors, recording mode,
        file name prefix and attributes to save to the recording per detector.
        In SpecFrames mode, recFrames (the number of frames) must be specified,
        and in SpecTime mode, recTime (the recording time in seconds) must be
        specified. """

        self.__logger.info('Starting recording')
        self.__record = True
        self.__recordingWorker.detectorNames = detectorNames
        self.__recordingWorker.recMode = recMode
        self.__recordingWorker.savename = savename
        self.__recordingWorker.saveMode = saveMode
        self.__recordingWorker.saveFormat = saveFormat        
        self.__recordingWorker.attrs = attrs
        self.__recordingWorker.recFrames = recFrames
        self.__recordingWorker.recTime = recTime
        self.__recordingWorker.singleMultiDetectorFile = singleMultiDetectorFile
        self.__recordingWorker.singleLapseFile = singleLapseFile
        self.__detectorsManager.execOnAll(lambda c: c.flushBuffers(),
                                          condition=lambda c: c.forAcquisition)
        self.__thread.start()

    def endRecording(self, emitSignal=True, wait=True):
        """ Ends the current recording. Unless emitSignal is false, the
        sigRecordingEnded signal will be emitted. Unless wait is False, this
        method will wait until the recording is complete before returning. """

        self.__detectorsManager.execOnAll(lambda c: c.flushBuffers(),
                                    condition=lambda c: c.forAcquisition)

        if self.__record:
            self.__logger.info('Stopping recording')
        self.__record = False
        self.__thread.quit()
        if emitSignal:
            self.sigRecordingEnded.emit()
        if wait:
            self.__thread.wait()


    def snap(self, detectorNames, savename, saveMode, saveFormat, attrs):
        """ Saves an image with the specified detectors to a file
        with the specified name prefix, save mode, file format and attributes
        to save to the capture per detector. """
        acqHandle = self.__detectorsManager.startAcquisition()
        try:
            images = {}
            for detectorName in detectorNames:
                images[detectorName] = self.__detectorsManager[detectorName].getLatestFrame(is_save=True)

            for detectorName in detectorNames:
                image = images[detectorName]

                if saveMode == SaveMode.Numpy:
                    return 

                fileExtension = str(saveFormat.name).lower()
                filePath = self.getSaveFilePath(f'{savename}_{detectorName}.{fileExtension}')
                                
                if saveMode != SaveMode.RAM:
                    # Write file
                    if saveFormat == SaveFormat.HDF5:
                        file = h5py.File(filePath, 'w')

                        shape = self.__detectorsManager[detectorName].shape
                        dataset = file.create_dataset('data', tuple(reversed(shape)), dtype='i2')

                        for key, value in attrs[detectorName].items():
                            #self.__logger.debug(key)
                            #self.__logger.debug(value)
                            try:
                                dataset.attrs[key] = value
                            except:
                                self.__logger.debug(f'Could not put key:value pair {key}:{value} in hdf5 metadata.')

                        dataset.attrs['detector_name'] = detectorName

                        # For ImageJ compatibility
                        dataset.attrs['element_size_um'] =\
                            self.__detectorsManager[detectorName].pixelSizeUm
                        
                        dataset[:,...] = np.moveaxis(image,0,-1)
                        file.close()
                    elif saveFormat == SaveFormat.TIFF or self.saveFormat == SaveFormat.TIFF_Single:
                        tiff.imwrite(filePath, image)
                    else:
                        raise ValueError(f'Unsupported save format "{saveFormat}"')

                # Handle memory snaps
                if saveMode == SaveMode.RAM or saveMode == SaveMode.DiskAndRAM:
                    name = os.path.basename(f'{savename}_{detectorName}')
                    self.sigMemorySnapAvailable.emit(name, image, filePath,
                                                     saveMode == SaveMode.DiskAndRAM)
                

                    
        finally:
            self.__detectorsManager.stopAcquisition(acqHandle)
            if saveMode == SaveMode.Numpy:
                return image
            

    def snapImagePrev(self, detectorName, savename, saveFormat, image, attrs):
        """ Saves a previously taken image to a file with the specified name prefix,
        file format and attributes to save to the capture per detector. """
        fileExtension = str(saveFormat.name).lower()
        filePath = self.getSaveFilePath(f'{savename}_{detectorName}.{fileExtension}')

        # Write file
        if saveFormat == SaveFormat.HDF5:
            file = h5py.File(filePath, 'w')

            shape = image.shape
            dataset = file.create_dataset('data', tuple(reversed(shape)), dtype='i2')

            for key, value in attrs[detectorName].items():
                #self.__logger.debug(key)
                #self.__logger.debug(value)
                try:
                    dataset.attrs[key] = value
                except:
                    self.__logger.debug(f'Could not put key:value pair {key}:{value} in hdf5 metadata.')

            dataset.attrs['detector_name'] = detectorName

            # For ImageJ compatibility
            dataset.attrs['element_size_um'] =\
                self.__detectorsManager[detectorName].pixelSizeUm
            
            #dataset[:,:,:] = image
            dataset[:,...] = np.moveaxis(image,0,-1)
            file.close()
        elif saveFormat == SaveFormat.TIFF:
            tiff.imwrite(filePath, image)
        else:
            raise ValueError(f'Unsupported save format "{saveFormat}"')    


    def getSaveFilePath(self, path, allowOverwriteDisk=False, allowOverwriteMem=False):
        newPath = path
        numExisting = 0

        def existsFunc(pathToCheck):
            if not allowOverwriteDisk and os.path.exists(pathToCheck):
                return True
            if not allowOverwriteMem and pathToCheck in self._memRecordings:
                return True
            return False

        while existsFunc(newPath):
            numExisting += 1
            pathWithoutExt, pathExt = os.path.splitext(path)
            newPath = f'{pathWithoutExt}_{numExisting}{pathExt}'
        return newPath


class RecordingWorker(Worker):
    def __init__(self, recordingManager):
        super().__init__()
        self.__logger = initLogger(self)
        self.__recordingManager = recordingManager
        self.__logger = initLogger(self)

    def run(self):
        acqHandle = self.__recordingManager.detectorsManager.startAcquisition()
        try:
            self._record()
                                                        
        finally:
            self.__recordingManager.detectorsManager.stopAcquisition(acqHandle)

    def _record(self):
        if self.saveFormat == SaveFormat.HDF5:
            files, fileDests, filePaths = self._getFiles()

        shapes = {detectorName: self.__recordingManager.detectorsManager[detectorName].shape
                  for detectorName in self.detectorNames}

        currentFrame = {}
        datasets = {}
        for detectorName in self.detectorNames:
            currentFrame[detectorName] = 0

            datasetName = detectorName
            if self.recMode == RecMode.ScanLapse and self.singleLapseFile:
                # Add scan number to dataset name
                scanNum = 0
                datasetNameWithScan = f'{datasetName}_scan{scanNum}'
                while datasetNameWithScan in files[detectorName]:
                    scanNum += 1
                    datasetNameWithScan = f'{datasetName}_scan{scanNum}'
                datasetName = datasetNameWithScan

<<<<<<< HEAD
            # Initial number of frames must not be 0; otherwise, too much disk space may get
            # allocated. We remove this default frame later on if no frames are captured.
            shape = shapes[detectorName]
            if len(shape) > 2:
                shape = shape[-2:]
            datasets[detectorName] = files[detectorName].create_dataset(
                datasetName, (1, *reversed(shape)),
                maxshape=(None, *reversed(shape)),
                dtype='i2'
            )

            for key, value in self.attrs[detectorName].items():
                datasets[detectorName].attrs[key] = value

            datasets[detectorName].attrs['detector_name'] = detectorName

            # For ImageJ compatibility
            datasets[detectorName].attrs['element_size_um'] \
                = self.__recordingManager.detectorsManager[detectorName].pixelSizeUm
=======
>>>>>>> 4b9d93b0

            if self.saveFormat == SaveFormat.HDF5:
                # Initial number of frames must not be 0; otherwise, too much disk space may get
                # allocated. We remove this default frame later on if no frames are captured.
                datasets[detectorName] = files[detectorName].create_dataset(
                    datasetName, (1, *reversed(shapes[detectorName])),
                    maxshape=(None, *reversed(shapes[detectorName])),
                    dtype='i2'
                )

                datasets[detectorName].attrs['detector_name'] = detectorName

                # For ImageJ compatibility
                datasets[detectorName].attrs['element_size_um'] \
                    = self.__recordingManager.detectorsManager[detectorName].pixelSizeUm

                for key, value in self.attrs[detectorName].items():
                    datasets[detectorName].attrs[key] = value


            elif self.saveFormat == SaveFormat.MP4:
                # Need to initiliaze videowriter for each detector
                fourcc = cv2.VideoWriter_fourcc(*'mp4v')
                fileExtension = str(self.saveFormat.name).lower()
                filePath = self.__recordingManager.getSaveFilePath(f'{self.savename}_{detectorName}.{fileExtension}')
                datasets[detectorName] = cv2.VideoWriter(filePath, fourcc, 20.0, shapes[detectorName])
                #datasets[detectorName] = cv2.VideoWriter(filePath, cv2.VideoWriter_fourcc(*'MJPG'), 10, shapes[detectorName])
                
                self.__logger.debug(shapes[detectorName])
                self.__logger.debug(filePath)

            elif self.saveFormat == SaveFormat.TIFF:
                # Need to initiliaze TIF writer?
                fileExtension = str(self.saveFormat.name).lower()
                filePath = self.__recordingManager.getSaveFilePath(
                    f'{self.savename}_{detectorName}.{fileExtension}', False, False)
                                 
        self.__recordingManager.sigRecordingStarted.emit()
        try:
            if len(self.detectorNames) < 1:
                raise ValueError('No detectors to record specified')

            if self.recMode in [RecMode.SpecFrames, RecMode.ScanOnce, RecMode.ScanLapse]:
                recFrames = self.recFrames
                if recFrames is None:
                    raise ValueError('recFrames must be specified in SpecFrames, ScanOnce or'
                                     ' ScanLapse mode')

                while (self.__recordingManager.record and
                       any([currentFrame[detectorName] < recFrames
                            for detectorName in self.detectorNames])):
                    for detectorName in self.detectorNames:
                        if currentFrame[detectorName] >= recFrames:
                            continue  # Reached requested number of frames with this detector, skip

                        newFrames = self._getNewFrames(detectorName)
                        n = len(newFrames)

                        if n > 0:
                            it = currentFrame[detectorName]
                            if self.saveFormat == SaveFormat.TIFF or self.saveFormat == SaveFormat.TIFF_Single:
                                try:
                                    tiff.imwrite(filePath, newFrames, append=True)
                                except ValueError:
                                    self.__logger.error("TIFF File exceeded 4GB.")
                                    if self.saveFormat == SaveFormat.TIFF:
                                        filePath = self.__recordingManager.getSaveFilePath(
                                            f'{self.savename}_{detectorName}.{fileExtension}', False, False)
                                        continue
                            elif self.saveFormat == SaveFormat.HDF5:
                                dataset = datasets[detectorName]
                                if (it + n) <= recFrames:
                                    dataset.resize(n + it, axis=0)
                                    dataset[it:it + n, :, :] = newFrames
                                    currentFrame[detectorName] += n
                                else:
                                    dataset.resize(recFrames, axis=0)
                                    dataset[it:recFrames, :, :] = newFrames[0:recFrames - it]
                                    currentFrame[detectorName] = recFrames

                            # Things get a bit weird if we have multiple detectors when we report
                            # the current frame number, since the detectors may not be synchronized.
                            # For now, we will report the lowest number.
                            self.__recordingManager.sigRecordingFrameNumUpdated.emit(
                                min(list(currentFrame.values()))
                            )
                    time.sleep(0.0001)  # Prevents freezing for some reason

                self.__recordingManager.sigRecordingFrameNumUpdated.emit(0)
            elif self.recMode == RecMode.SpecTime:
                recTime = self.recTime
                if recTime is None:
                    raise ValueError('recTime must be specified in SpecTime mode')

                start = time.time()
                currentRecTime = 0
                shouldStop = False
                while True:
                    for detectorName in self.detectorNames:
                        newFrames = self._getNewFrames(detectorName)
                        n = len(newFrames)
                        if n > 0:
                            if self.saveFormat == SaveFormat.TIFF or self.saveFormat == SaveFormat.TIFF_Single:
                                try:
                                    tiff.imwrite(filePath, newFrames, append=True)
                                except ValueError:
                                    self.__logger.error("TIFF File exceeded 4GB.")
                                    if self.saveFormat == SaveFormat.TIFF:
                                        filePath = self.__recordingManager.getSaveFilePath(
                                            f'{self.savename}_{detectorName}.{fileExtension}', False, False)
                                        continue
                            elif self.saveFormat == SaveFormat.HDF5:
                                it = currentFrame[detectorName]
                                dataset = datasets[detectorName]
                                dataset.resize(n + it, axis=0)
                                dataset[it:it + n, :, :] = newFrames
                            currentFrame[detectorName] += n
                            self.__recordingManager.sigRecordingTimeUpdated.emit(
                                np.around(currentRecTime, decimals=2)
                            )
                            currentRecTime = time.time() - start

                    if shouldStop:
                        break  # Enter loop one final time, then stop

                    if not self.__recordingManager.record or currentRecTime >= recTime:
                        shouldStop = True

                    time.sleep(0.0001)  # Prevents freezing for some reason

                self.__recordingManager.sigRecordingTimeUpdated.emit(0)
            elif self.recMode == RecMode.UntilStop:
                shouldStop = False
                while True:
                    for detectorName in self.detectorNames:
                        newFrames = self._getNewFrames(detectorName)
                        n = len(newFrames)
                        if n > 0:
                            if self.saveFormat == SaveFormat.TIFF or self.saveFormat == SaveFormat.TIFF_Single: 
                                try:
                                    tiff.imwrite(filePath, newFrames, append=True)
                                except ValueError:
                                    self.__logger.error("TIFF File exceeded 4GB.")
                                    if self.saveFormat == SaveFormat.TIFF:
                                        filePath = self.__recordingManager.getSaveFilePath(
                                            f'{self.savename}_{detectorName}.{fileExtension}', False, False)
                                        continue

                            elif self.saveFormat == SaveFormat.HDF5:
                                it = currentFrame[detectorName]
                                dataset = datasets[detectorName]
                                dataset.resize(n + it, axis=0)
                                dataset[it:it + n, :, :] = newFrames
                            elif self.saveFormat == SaveFormat.MP4:
                                for iframe in range(n):
                                    frame = newFrames[iframe,:,:]
                                    self.__logger.debug(frame.shape)
                                    self.__logger.debug(type(frame))
                                    self.__logger.debug(datasets[detectorName])
                                    #https://stackoverflow.com/questions/30509573/writing-an-mp4-video-using-python-opencv
                                    frame = cv2.cvtColor(cv2.convertScaleAbs(frame), cv2.COLOR_GRAY2BGR)
                                    datasets[detectorName].write(frame)
                                
                            currentFrame[detectorName] += n

                    if shouldStop:
                        break

                    if not self.__recordingManager.record:
                        shouldStop = True  # Enter loop one final time, then stop

                    time.sleep(0.0001)  # Prevents freezing for some reason
            else:
                raise ValueError('Unsupported recording mode specified')
        finally:
            
            if self.saveFormat == SaveFormat.MP4:
                for detectorName, file in files.items():
                    datasets[detectorName].release()            
                
            if self.saveFormat == SaveFormat.HDF5:
                for detectorName, file in files.items():
                    # Remove default frame if no frames have been captured
                    if currentFrame[detectorName] < 1:
                        datasets[detectorName].resize(0, axis=0)

                    # Handle memory recordings
                    if self.saveMode == SaveMode.RAM or self.saveMode == SaveMode.DiskAndRAM:
                        filePath = filePaths[detectorName]
                        name = os.path.basename(filePath)
                        if self.saveMode == SaveMode.RAM:
                            file.close()
                            self.__recordingManager.sigMemoryRecordingAvailable.emit(
                                name, fileDests[detectorName], filePath, False
                            )
                        else:
                            file.flush()
                            self.__recordingManager.sigMemoryRecordingAvailable.emit(
                                name, file, filePath, True
                            )
                    else:
                        file.close()

            self.__recordingManager.endRecording(wait=False)

    def _getFiles(self):
        singleMultiDetectorFile = self.singleMultiDetectorFile
        singleLapseFile = self.recMode == RecMode.ScanLapse and self.singleLapseFile

        files = {}
        fileDests = {}
        filePaths = {}
        for detectorName in self.detectorNames:
            if singleMultiDetectorFile:
                baseFilePath = f'{self.savename}.hdf5'
            else:
                baseFilePath = f'{self.savename}_{detectorName}.hdf5'

            filePaths[detectorName] = self.__recordingManager.getSaveFilePath(
                baseFilePath,
                allowOverwriteDisk=singleLapseFile and self.saveMode != SaveMode.RAM,
                allowOverwriteMem=singleLapseFile and self.saveMode == SaveMode.RAM
            )

        for detectorName in self.detectorNames:
            if self.saveMode == SaveMode.RAM:
                memRecordings = self.__recordingManager._memRecordings
                if (filePaths[detectorName] not in memRecordings or
                        memRecordings[filePaths[detectorName]].closed):
                    memRecordings[filePaths[detectorName]] = BytesIO()
                fileDests[detectorName] = memRecordings[filePaths[detectorName]]
            else:
                fileDests[detectorName] = filePaths[detectorName]

            if singleMultiDetectorFile and len(files) > 0:
                files[detectorName] = list(files.values())[0]
            else:
                files[detectorName] = h5py.File(fileDests[detectorName],
                                                'a' if singleLapseFile else 'w-')

        return files, fileDests, filePaths

    def _getNewFrames(self, detectorName):
        newFrames = self.__recordingManager.detectorsManager[detectorName].getChunk()
        newFrames = np.array(newFrames)
        return newFrames


class RecMode(enum.Enum):
    SpecFrames = 1
    SpecTime = 2
    ScanOnce = 3
    ScanLapse = 4
    UntilStop = 5


class SaveMode(enum.Enum):
    Disk = 1
    RAM = 2
    DiskAndRAM = 3
    Numpy = 4


class SaveFormat(enum.Enum):
    HDF5 = 1
    TIFF = 2
    TIFF_Single = 3
    MP4 = 4


# Copyright (C) 2020-2021 ImSwitch developers
# This file is part of ImSwitch.
#
# ImSwitch is free software: you can redistribute it and/or modify
# it under the terms of the GNU General Public License as published by
# the Free Software Foundation, either version 3 of the License, or
# (at your option) any later version.
#
# ImSwitch is distributed in the hope that it will be useful,
# but WITHOUT ANY WARRANTY; without even the implied warranty of
# MERCHANTABILITY or FITNESS FOR A PARTICULAR PURPOSE.  See the
# GNU General Public License for more details.
#
# You should have received a copy of the GNU General Public License
# along with this program.  If not, see <https://www.gnu.org/licenses/>.<|MERGE_RESOLUTION|>--- conflicted
+++ resolved
@@ -249,7 +249,6 @@
                     datasetNameWithScan = f'{datasetName}_scan{scanNum}'
                 datasetName = datasetNameWithScan
 
-<<<<<<< HEAD
             # Initial number of frames must not be 0; otherwise, too much disk space may get
             # allocated. We remove this default frame later on if no frames are captured.
             shape = shapes[detectorName]
@@ -269,8 +268,6 @@
             # For ImageJ compatibility
             datasets[detectorName].attrs['element_size_um'] \
                 = self.__recordingManager.detectorsManager[detectorName].pixelSizeUm
-=======
->>>>>>> 4b9d93b0
 
             if self.saveFormat == SaveFormat.HDF5:
                 # Initial number of frames must not be 0; otherwise, too much disk space may get
