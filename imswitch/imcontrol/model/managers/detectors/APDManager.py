--- conflicted
+++ resolved
@@ -75,12 +75,8 @@
             self._scanWorker.d2Step.connect(
                 lambda pixels, pos: self.updateImage(pixels, pos)
             )
-<<<<<<< HEAD
             self._scanWorker.acqDoneSignal.connect(self.stopAcquisitionLocal)
-=======
-            self._scanWorker.acqDoneSignal.connect(self.stopAcquisition)
             self._scanWorker.newFrame.connect(lambda: self.sigNewFrame.emit())
->>>>>>> 811de2ae
 
     def startScan(self):
         if self.acquisition:
@@ -217,12 +213,9 @@
 
 
 class ScanWorker(Worker):
-<<<<<<< HEAD
     d2Step = Signal(np.ndarray, tuple)
-=======
     newLine = Signal(np.ndarray, int, int)
     newFrame = Signal()
->>>>>>> 811de2ae
     acqDoneSignal = Signal()
 
     def __init__(self, manager, scanInfoDict, signalDict):
@@ -297,7 +290,6 @@
             throwdata = self._manager._nidaqManager.readInputTask(self._name, datalen)
             self.__plot_curves(plot=False, xvals=range(int((self._samples_read)/10), int((self._samples_read+datalen)/10)), signal=self._ploty*np.ones(int((datalen)/10)))
             self._last_value = throwdata[-1]
-<<<<<<< HEAD
             self._samples_read += datalen
 
     def readdata(self, datalen):
@@ -307,64 +299,6 @@
         self.__plot_curves(plot=False, xvals=range(int((self._samples_read)/10), int((self._samples_read+datalen)/10)), signal=self._ploty*np.ones(int((datalen)/10)))
         self._samples_read += datalen
         return data
-=======
-            self._alldata += len(throwdata)
-            while self._line_counter < self._n_lines:
-                if self.scanning:
-                    #self.__logger.debug(f'sw1: line {self._line_counter} started')
-                    if self._line_counter == self._n_lines - 1:
-                        # read a line
-                        data = self._manager._nidaqManager.readInputTask(self._name,
-                                                                        self._samples_line)
-                    else:
-                        # read a whole period, starting with the line and then the data during the
-                        # flyback
-                        data = self._manager._nidaqManager.readInputTask(self._name,
-                                                                        self._samples_period)
-                    self._alldata += len(data)
-                    # galvo-sensor-data reading
-                    subtractionArray = np.concatenate(([self._last_value], data[:-1]))
-                    self._last_value = data[-1]
-
-                    # Now data is an array containing at each position the number of counts
-                    # at this position
-                    data = data - subtractionArray
-
-                    # only take the first samples that corresponds to the samples during the line
-                    line_samples = data[:self._samples_line]
-
-                    # translate sample stream to an array where each value corresponds to a pixel count
-                    line_pixels = self.samples_to_pixels(line_samples)
-
-                    self.newLine.emit(line_pixels, self._line_counter, i)
-                    self._line_counter += 1
-                else:
-                    self.__logger.debug('Close data reading: not scanning any longer')
-                    self.close()
-            #throwdata = self._manager._nidaqManager.readInputTask(
-            #    self._name, self._throw_between_frames
-            #)
-            throwdatalen = self._throw_startzero + self._samples_frame * (i+1) - self._alldata
-            if throwdatalen > 0:
-                throwdata = self._manager._nidaqManager.readInputTask(
-                    self._name, throwdatalen
-                )
-                self._alldata += len(throwdata)
-            self._line_counter = 0
-            self.newFrame.emit()
-            #self.__logger.debug(f'length of all data after frame {i+1}: {self._alldata}')
-
-        throwdatalen = self._throw_startzero + self._throw_finalpos
-        if throwdatalen > 0:
-            throwdata = self._manager._nidaqManager.readInputTask(
-                self._name, self._throw_startzero + self._throw_finalpos
-            )
-            self._alldata += len(throwdata)
-        #self.__logger.debug(f'length of all data, end: {self._alldata}')
-        self.acqDoneSignal.emit()
-        # self.__logger.debug(self._name)
-        # self.close()
->>>>>>> 811de2ae
 
     def samples_to_pixels(self, line_samples):
         """ Reshape read datastream over the line to a line with pixel counts.
