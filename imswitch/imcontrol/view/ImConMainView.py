--- conflicted
+++ resolved
@@ -56,11 +56,8 @@
         rightDockInfos = {
             'Autofocus': _DockInfo(name='Autofocus', yPosition=0),
             'FocusLock': _DockInfo(name='Focus Lock', yPosition=0),
-<<<<<<< HEAD
             'SLM': _DockInfo(name='SLM', yPosition=0),
             'SIM': _DockInfo(name='SIM', yPosition=0),
-=======
->>>>>>> 4a03621b
             'Laser': _DockInfo(name='Laser Control', yPosition=0),
             'EtSTED': _DockInfo(name='EtSTED', yPosition=0),
             'Positioner': _DockInfo(name='Positioner', yPosition=1),
