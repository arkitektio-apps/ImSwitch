import configparser
import os
from ast import literal_eval
from traceback import print_exc

import numpy as np

from imswitch.imcommon import constants
from imswitch.imcommon.model import APIExport
from imswitch.imcontrol.view import guitools
from .basecontrollers import SuperScanController


class ScanController(SuperScanController):
    def __init__(self, *args, **kwargs):
        super().__init__(*args, **kwargs)

        self.settingAttr = False
        self.settingParameters = False

        self.positioners = {
            pName: pManager for pName, pManager in self._setupInfo.positioners.items()
            if pManager.forScanning
        }
        self.TTLDevices = self._setupInfo.getTTLDevices()

        self._widget.initControls(
            self.positioners.keys(),
            self.TTLDevices.keys(),
            self._master.scanManager.TTLTimeUnits
        )

        self.scanDir = os.path.join(constants.rootFolderPath, 'save/scans')
        if not os.path.exists(self.scanDir):
            os.makedirs(self.scanDir)

        self._analogParameterDict = {
            'sample_rate': self._setupInfo.scan.stage.sampleRate,
            'return_time': self._setupInfo.scan.stage.returnTime
        }
        self._digitalParameterDict = {
            'sample_rate': self._setupInfo.scan.ttl.sampleRate
        }

        self.getParameters()
        self.updatePixels()
        self.plotSignalGraph()
        self.updateScanStageAttrs()
        self.updateScanTTLAttrs()

        # Connect NidaqManager signals
        self._master.nidaqManager.sigScanDone.connect(self.scanDone)

        # Connect CommunicationChannel signals
        self._commChannel.sigPrepareScan.connect(lambda: self.setScanButton(True))
        self._commChannel.sharedAttrs.sigAttributeSet.connect(self.attrChanged)

        # Connect ScanWidget signals
        self._widget.sigSaveScanClicked.connect(self.saveScan)
        self._widget.sigLoadScanClicked.connect(self.loadScan)
        self._widget.sigRunScanClicked.connect(self.runScan)
        self._widget.sigContLaserPulsesToggled.connect(self.setContLaserPulses)
        self._widget.sigSeqTimeParChanged.connect(self.plotSignalGraph)
        self._widget.sigSeqTimeParChanged.connect(self.updateScanTTLAttrs)
        self._widget.sigStageParChanged.connect(self.updatePixels)
        self._widget.sigStageParChanged.connect(self.updateScanStageAttrs)
        self._widget.sigSignalParChanged.connect(self.plotSignalGraph)
        self._widget.sigSignalParChanged.connect(self.updateScanTTLAttrs)

        print('Init Scan Controller')

        # Check widget compatibility
        self._master.scanManager._parameterCompatibility(self.parameterDict)

    @property
    def parameterDict(self):
        stageParameterList = [*self._analogParameterDict]
        TTLParameterList = [*self._digitalParameterDict]

        return {'stageParameterList': stageParameterList,
                'TTLParameterList': TTLParameterList}

    def getDimsScan(self):
        # TODO: Make sure this works as intended
        self.getParameters()
        x = self._analogParameterDict['axis_length'][0] / self._analogParameterDict['axis_step_size'][0]
        y = self._analogParameterDict['axis_length'][1] / self._analogParameterDict['axis_step_size'][1]

        return x, y

    def saveScan(self):
        fileName = guitools.askForFilePath(self._widget, 'Save scan', self.scanDir, isSaving=True)
        if not fileName:
            return

        self.saveScanParamsToFile(fileName)

    @APIExport
    def saveScanParamsToFile(self, filePath):
        """ Saves the set scanning parameters to the specified file. """
        self.getParameters()
        config = configparser.ConfigParser()
        config.optionxform = str

        config['analogParameterDict'] = self._analogParameterDict
        config['digitalParameterDict'] = self._digitalParameterDict
        config['Modes'] = {'scan_or_not': self._widget.isScanMode()}

        with open(filePath, 'w') as configfile:
            config.write(configfile)

    def loadScan(self):
        fileName = guitools.askForFilePath(self._widget, 'Load scan', self.scanDir)
        if not fileName:
            return

        self.loadScanParamsFromFile(fileName)

    @APIExport
    def loadScanParamsFromFile(self, filePath):
        """ Loads scanning parameters from the specified file. """

        config = configparser.ConfigParser()
        config.optionxform = str

        config.read(filePath)

        for key in self._analogParameterDict:
            self._analogParameterDict[key] = literal_eval(
                config._sections['analogParameterDict'][key]
            )

        for key in self._digitalParameterDict:
            self._digitalParameterDict[key] = literal_eval(
                config._sections['digitalParameterDict'][key]
            )

        scanOrNot = (config._sections['Modes']['scan_or_not'] == 'True')

        if scanOrNot:
            self._widget.setScanMode()
        else:
            self._widget.setContLaserMode()

        self.setParameters()

    def setParameters(self):
        self.settingParameters = True
        try:
            for i in range(len(self.positioners)):
                positionerName = self._analogParameterDict['target_device'][i]
                self._widget.setScanDim(i, positionerName)
                self._widget.setScanSize(positionerName, self._analogParameterDict['axis_length'][i])
                self._widget.setScanStepSize(positionerName, self._analogParameterDict['axis_step_size'][i])
                self._widget.setScanCenterPos(positionerName, self._analogParameterDict['axis_centerpos'][i])

            for i in range(len(self.TTLDevices)):
                deviceName = self._digitalParameterDict['target_device'][i]
                self._widget.setTTLStarts(deviceName, self._digitalParameterDict['TTL_start'][i])
                self._widget.setTTLEnds(deviceName, self._digitalParameterDict['TTL_end'][i])

            self._widget.setSeqTimePar(self._digitalParameterDict['sequence_time'])
        finally:
            self.settingParameters = False
            self.plotSignalGraph()

    @APIExport
    def runScan(self):
        """ Runs a scan with the set scanning parameters. """
        self.getParameters()
        try:
            self.signalDic, self.scanInfoDict = self._master.scanManager.makeFullScan(
                self._analogParameterDict, self._digitalParameterDict,
                staticPositioner=self._widget.isContLaserMode()
            )
        except:
            # TODO: should raise an error here probably, but that does not crash the program.
            print_exc()
            return

        self._master.nidaqManager.runScan(self.signalDic, self.scanInfoDict)

    def scanDone(self):
        print('Scan done')
        if not self._widget.isContLaserMode() and not self._widget.continuousCheckEnabled():
            self.setScanButton(False)
            self._commChannel.sigScanEnded.emit()
        else:
            print('Repeat scan')
            self._master.nidaqManager.runScan(self.signalDic, self.scanInfoDict)

    def getParameters(self):
        if self.settingParameters:
            return

        self._analogParameterDict['target_device'] = []
        self._analogParameterDict['axis_length'] = []
        self._analogParameterDict['axis_step_size'] = []
        self._analogParameterDict['axis_centerpos'] = []
        self._analogParameterDict['axis_startpos'] = []
        for i in range(len(self.positioners)):
            positionerName = self._widget.getScanDim(i)
            size = self._widget.getScanSize(positionerName)
            stepSize = self._widget.getScanStepSize(positionerName)
<<<<<<< HEAD
            center = self._widget.getScanCenterPos(positionerName)
            start = self._commChannel.getStartPos()[positionerName]
=======
            start = self._master.positionersManager[positionerName].position
>>>>>>> c37f0663

            self._analogParameterDict['target_device'].append(positionerName)
            self._analogParameterDict['axis_length'].append(size)
            self._analogParameterDict['axis_step_size'].append(stepSize)
            self._analogParameterDict['axis_centerpos'].append(center)
            self._analogParameterDict['axis_startpos'].append(start)

        self._digitalParameterDict['target_device'] = []
        self._digitalParameterDict['TTL_start'] = []
        self._digitalParameterDict['TTL_end'] = []
        for deviceName, deviceInfo in self.TTLDevices.items():
            self._digitalParameterDict['target_device'].append(deviceName)
            self._digitalParameterDict['TTL_start'].append(self._widget.getTTLStarts(deviceName))
            self._digitalParameterDict['TTL_end'].append(self._widget.getTTLEnds(deviceName))

        self._digitalParameterDict['sequence_time'] = self._widget.getSeqTimePar()
        self._analogParameterDict['sequence_time'] = self._widget.getSeqTimePar()

    def setContLaserPulses(self, isContLaserPulses):
        for i in range(len(self.positioners)):
            positionerName = self._widget.scanPar['scanDim' + str(i)].currentText()
            self._widget.setScanDimEnabled(i, not isContLaserPulses)
            self._widget.setScanSizeEnabled(positionerName, not isContLaserPulses)
            self._widget.setScanStepSizeEnabled(positionerName, not isContLaserPulses)
            self._widget.setScanCenterPosEnabled(positionerName, not isContLaserPulses)

    def setScanButton(self, b):
        self._widget.setScanButtonChecked(b)
        if b: self.runScan()

    def updatePixels(self):
        self.getParameters()
        for index, positionerName in enumerate(self.positioners):
            if float(self._analogParameterDict['axis_step_size'][index]) != 0:
                pixels = round(float(self._analogParameterDict['axis_length'][index]) /
                               float(self._analogParameterDict['axis_step_size'][index]))
                self._widget.setScanPixels(positionerName, pixels)

    def plotSignalGraph(self):
        if self.settingParameters:
            return

        self.getParameters()
        TTLCycleSignalsDict = self._master.scanManager.getTTLCycleSignalsDict(
            self._digitalParameterDict
        )

        areas = []
        signals = []
        colors = []
        for deviceName, signal in TTLCycleSignalsDict.items():
            isLaser = deviceName in self._setupInfo.lasers
            areas.append(np.linspace(0, self._digitalParameterDict['sequence_time'] * self._widget.sampleRate, len(signal))),
            signals.append(signal.astype(np.uint8))
            colors.append(
                guitools.colorutils.wavelengthToHex(
                    self._setupInfo.lasers[deviceName].wavelength
                ) if isLaser else '#ffffff'
            )
        self._widget.plotSignalGraph(areas, signals, colors)

    def attrChanged(self, key, value):
        if self.settingAttr or len(key) != 2:
            return

        if key[0] == _attrCategoryStage:
            self._analogParameterDict[key[1]] = value
            self.setParameters()
        elif key[0] == _attrCategoryTTL:
            self._digitalParameterDict[key[1]] = value
            self.setParameters()

    def setSharedAttr(self, category, attr, value):
        self.settingAttr = True
        try:
            self._commChannel.sharedAttrs[(category, attr)] = value
        finally:
            self.settingAttr = False

    def updateScanStageAttrs(self):
        self.getParameters()

        for key, value in self._analogParameterDict.items():
            self.setSharedAttr(_attrCategoryStage, key, value)

        positiveDirections = []
        for i in range(len(self.positioners)):
            positionerName = self._analogParameterDict['target_device'][i]
            positiveDirection = self._setupInfo.positioners[positionerName].isPositiveDirection
            positiveDirections.append(positiveDirection)

        self.setSharedAttr(_attrCategoryStage, 'positive_direction', positiveDirections)

    def updateScanTTLAttrs(self):
        self.getParameters()

        for key, value in self._digitalParameterDict.items():
            self.setSharedAttr(_attrCategoryTTL, key, value)


_attrCategoryStage = 'ScanStage'
_attrCategoryTTL = 'ScanTTL'
        

# Copyright (C) 2020, 2021 TestaLab
# This file is part of ImSwitch.
#
# ImSwitch is free software: you can redistribute it and/or modify
# it under the terms of the GNU General Public License as published by
# the Free Software Foundation, either version 3 of the License, or
# (at your option) any later version.
#
# ImSwitch is distributed in the hope that it will be useful,
# but WITHOUT ANY WARRANTY; without even the implied warranty of
# MERCHANTABILITY or FITNESS FOR A PARTICULAR PURPOSE.  See the
# GNU General Public License for more details.
#
# You should have received a copy of the GNU General Public License
# along with this program.  If not, see <https://www.gnu.org/licenses/>.<|MERGE_RESOLUTION|>--- conflicted
+++ resolved
@@ -202,12 +202,8 @@
             positionerName = self._widget.getScanDim(i)
             size = self._widget.getScanSize(positionerName)
             stepSize = self._widget.getScanStepSize(positionerName)
-<<<<<<< HEAD
             center = self._widget.getScanCenterPos(positionerName)
-            start = self._commChannel.getStartPos()[positionerName]
-=======
-            start = self._master.positionersManager[positionerName].position
->>>>>>> c37f0663
+            start = list(self._master.positionersManager[positionerName].position.values())
 
             self._analogParameterDict['target_device'].append(positionerName)
             self._analogParameterDict['axis_length'].append(size)
