import enum
import os
import time
from io import BytesIO

import h5py
import numpy as np

from imswitch.imcommon.framework import Signal, SignalInterface, Thread, Worker


class RecordingManager(SignalInterface):
    """ RecordingManager handles single frame captures as well as continuous
    recordings of detector data. """

    sigRecordingStarted = Signal()
    sigRecordingEnded = Signal()
    sigRecordingFrameNumUpdated = Signal(int)  # (frameNumber)
    sigRecordingTimeUpdated = Signal(int)  # (recTime)
    sigMemoryRecordingAvailable = Signal(
        str, object, object, bool
    )  # (name, file, filePath, savedToDisk)

    def __init__(self, detectorsManager):
        super().__init__()
        self._memRecordings = {}  # { filePath: bytesIO }
        self.__detectorsManager = detectorsManager
        self.__record = False
        self.__recordingWorker = RecordingWorker(self)
        self.__thread = Thread()
        self.__recordingWorker.moveToThread(self.__thread)
        self.__thread.started.connect(self.__recordingWorker.run)

    @property
    def record(self):
        """ Whether a recording is currently being recorded. """
        return self.__record

    @property
    def detectorsManager(self):
        return self.__detectorsManager

    def startRecording(self, detectorNames, recMode, savename, saveMode, attrs,
                       singleMultiDetectorFile=False, singleLapseFile=False,
                       recFrames=None, recTime=None):
        """ Starts a recording with the specified detectors, recording mode,
        file name prefix and attributes to save to the recording per detector.
        In SpecFrames mode, recFrames (the number of frames) must be specified,
        and in SpecTime mode, recTime (the recording time in seconds) must be
        specified. """
        self.__record = True
        self.__recordingWorker.detectorNames = detectorNames
        self.__recordingWorker.recMode = recMode
        self.__recordingWorker.savename = savename
        self.__recordingWorker.saveMode = saveMode
        self.__recordingWorker.attrs = attrs
        self.__recordingWorker.recFrames = recFrames
        self.__recordingWorker.recTime = recTime
        self.__recordingWorker.singleMultiDetectorFile = singleMultiDetectorFile
        self.__recordingWorker.singleLapseFile = singleLapseFile
        self.__detectorsManager.execOnAll(lambda c: c.flushBuffers(),
                                          condition=lambda c: c.forAcquisition)
        self.__thread.start()

    def endRecording(self, emitSignal=True, wait=True):
        """ Ends the current recording. Unless emitSignal is false, the
        sigRecordingEnded signal will be emitted. Unless wait is False, this
        method will wait until the recording is complete before returning. """
        self.__record = False
        self.__thread.quit()
        if emitSignal:
            self.sigRecordingEnded.emit()
        if wait:
            self.__thread.wait()

    def snap(self, detectorNames, savename, attrs):
        """ Saves a single frame capture with the specified detectors to a file
        with the specified name prefix and attributes to save to the capture
        per detector. """
<<<<<<< HEAD
        for detectorName in detectorNames:
            file = h5py.File(
                self.getSaveFilePath(f'{savename}_{detectorName}.hdf5', SaveMode.Disk), 'w'
            )
=======
        acqHandle = self.__detectorsManager.startAcquisition()
        try:
            for detectorName in detectorNames:
                file = h5py.File(f'{savename}_{detectorName}.hdf5', 'w')
>>>>>>> d222051f

                shape = self.__detectorsManager[detectorName].shape
                dataset = file.create_dataset('data', tuple(reversed(shape)), dtype='i2')

<<<<<<< HEAD
            for key, value in attrs[detectorName].items():
                dataset.attrs[key] = value
=======
                for key, value in attrs[detectorName].items():
                    file.attrs[key] = value
>>>>>>> d222051f

                dataset.attrs['detector_name'] = detectorName

                # For ImageJ compatibility
                dataset.attrs['element_size_um'] = self.__detectorsManager[detectorName].pixelSizeUm

                latestFrame = self.__detectorsManager[detectorName].image
                if latestFrame.size < 1:
                    latestFrame = self.__detectorsManager[detectorName].getLatestFrame()

                dataset[:, :] = latestFrame
                file.close()
        finally:
            self.__detectorsManager.stopAcquisition(acqHandle)

    def getSaveFilePath(self, path, saveMode):
        newPath = path
        numExisting = 0

        if saveMode == SaveMode.RAM:
            def existsFunc(pathToCheck):
                return os.path.exists(pathToCheck) or pathToCheck in self._memRecordings
        else:
            existsFunc = os.path.exists

        while existsFunc(newPath):
            numExisting += 1
            pathWithoutExt, pathExt = os.path.splitext(path)
            newPath = f'{pathWithoutExt}_{numExisting}{pathExt}'
        return newPath


class RecordingWorker(Worker):
    def __init__(self, recordingManager):
        super().__init__()
        self.__recordingManager = recordingManager

    def run(self):
        acqHandle = self.__recordingManager.detectorsManager.startAcquisition()
        try:
            self._record()
        finally:
            self.__recordingManager.detectorsManager.stopAcquisition(acqHandle)

    def _record(self):
        files, fileHandles, filePaths = self._getFiles()

        shapes = {detectorName: self.__recordingManager.detectorsManager[detectorName].shape
                  for detectorName in self.detectorNames}

        currentFrame = {}
        datasets = {}
        for detectorName in self.detectorNames:
            currentFrame[detectorName] = 0

            datasetName = detectorName
            if self.recMode == RecMode.ScanLapse and self.singleLapseFile:
                # Add scan number to dataset name
                scanNum = 0
                datasetNameWithScan = f'{datasetName}_scan{scanNum}'
                while datasetNameWithScan in files[detectorName]:
                    scanNum += 1
                    datasetNameWithScan = f'{datasetName}_scan{scanNum}'
                datasetName = datasetNameWithScan

            # Initial number of frames must not be 0; otherwise, too much disk space may get
            # allocated. We remove this default frame later on if no frames are captured.
            datasets[detectorName] = files[detectorName].create_dataset(
                datasetName, (1, *reversed(shapes[detectorName])),
                maxshape=(None, *reversed(shapes[detectorName])),
                dtype='i2'
            )

            for key, value in self.attrs[detectorName].items():
                datasets[detectorName].attrs[key] = value

            datasets[detectorName].attrs['detector_name'] = detectorName

            # For ImageJ compatibility
            datasets[detectorName].attrs['element_size_um'] \
                = self.__recordingManager.detectorsManager[detectorName].pixelSizeUm

        self.__recordingManager.sigRecordingStarted.emit()
        try:
            if len(self.detectorNames) < 1:
                raise ValueError('No detectors to record specified')

            if self.recMode in [RecMode.SpecFrames, RecMode.ScanOnce, RecMode.ScanLapse]:
                recFrames = self.recFrames
                if recFrames is None:
                    raise ValueError('recFrames must be specified in SpecFrames, ScanOnce or'
                                     ' ScanLapse mode')

                while (self.__recordingManager.record and
                       any([currentFrame[detectorName] < recFrames
                            for detectorName in self.detectorNames])):
                    for detectorName in self.detectorNames:
                        if currentFrame[detectorName] >= recFrames:
                            continue  # Reached requested number of frames with this detector, skip

                        newFrames = self._getNewFrames(detectorName)
                        n = len(newFrames)
                        if n > 0:
                            it = currentFrame[detectorName]
                            dataset = datasets[detectorName]
                            if (it + n) <= recFrames:
                                dataset.resize(n + it, axis=0)
                                dataset[it:it + n, :, :] = newFrames
                                currentFrame[detectorName] += n
                            else:
                                dataset.resize(recFrames, axis=0)
                                dataset[it:recFrames, :, :] = newFrames[0:recFrames - it]
                                currentFrame[detectorName] = recFrames

                            # Things get a bit weird if we have multiple detectors when we report
                            # the current frame number, since the detectors may not be synchronized.
                            # For now, we will report the lowest number.
                            self.__recordingManager.sigRecordingFrameNumUpdated.emit(
                                min(list(currentFrame.values()))
                            )
                    time.sleep(0.0001)  # Prevents freezing for some reason

                self.__recordingManager.sigRecordingFrameNumUpdated.emit(0)
            elif self.recMode == RecMode.SpecTime:
                recTime = self.recTime
                if recTime is None:
                    raise ValueError('recTime must be specified in SpecTime mode')

                start = time.time()
                currentRecTime = 0
                shouldStop = False
                while True:
                    for detectorName in self.detectorNames:
                        newFrames = self._getNewFrames(detectorName)
                        n = len(newFrames)
                        if n > 0:
                            it = currentFrame[detectorName]
                            dataset = datasets[detectorName]
                            dataset.resize(n + it, axis=0)
                            dataset[it:it + n, :, :] = newFrames
                            currentFrame[detectorName] += n
                            self.__recordingManager.sigRecordingTimeUpdated.emit(
                                np.around(currentRecTime, decimals=2)
                            )
                            currentRecTime = time.time() - start

                    if shouldStop:
                        break  # Enter loop one final time, then stop

                    if not self.__recordingManager.record or currentRecTime >= recTime:
                        shouldStop = True

                    time.sleep(0.0001)  # Prevents freezing for some reason

                self.__recordingManager.sigRecordingTimeUpdated.emit(0)
            elif self.recMode == RecMode.UntilStop:
                shouldStop = False
                while True:
                    for detectorName in self.detectorNames:
                        newFrames = self._getNewFrames(detectorName)
                        n = len(newFrames)
                        if n > 0:
                            it = currentFrame[detectorName]
                            dataset = datasets[detectorName]
                            dataset.resize(n + it, axis=0)
                            dataset[it:it + n, :, :] = newFrames
                            currentFrame[detectorName] += n

                    if shouldStop:
                        break

                    if not self.__recordingManager.record:
                        shouldStop = True  # Enter loop one final time, then stop

                    time.sleep(0.0001)  # Prevents freezing for some reason
            else:
                raise ValueError('Unsupported recording mode specified')
        finally:
            for detectorName, file in files.items():
                # Remove default frame if no frames have been captured
                if currentFrame[detectorName] < 1:
                    datasets[detectorName].resize(0, axis=0)

                # Handle memory recordings
                if self.saveMode == SaveMode.RAM or self.saveMode == SaveMode.DiskAndRAM:
                    filePath = filePaths[detectorName]
                    name = os.path.basename(filePath)
                    if self.saveMode == SaveMode.RAM:
                        file.close()
                        self.__recordingManager.sigMemoryRecordingAvailable.emit(
                            name, fileHandles[detectorName], filePath, False
                        )
                    else:
                        file.flush()
                        self.__recordingManager.sigMemoryRecordingAvailable.emit(
                            name, file, filePath, True
                        )
                else:
                    file.close()

            self.__recordingManager.endRecording(wait=False)

    def _getFiles(self):
        singleMultiDetectorFile = self.singleMultiDetectorFile
        singleLapseFile = self.recMode == RecMode.ScanLapse and self.singleLapseFile

        files = {}
        fileHandles = {}
        filePaths = {}
        for detectorName in self.detectorNames:
            if singleMultiDetectorFile:
                baseFilePath = f'{self.savename}.hdf5'
            else:
                baseFilePath = f'{self.savename}_{detectorName}.hdf5'

            if singleLapseFile:
                filePaths[detectorName] = baseFilePath
            else:
                filePaths[detectorName] = self.__recordingManager.getSaveFilePath(baseFilePath,
                                                                                  self.saveMode)

        for detectorName in self.detectorNames:
            if self.saveMode == SaveMode.RAM:
                memRecordings = self.__recordingManager._memRecordings
                if (filePaths[detectorName] not in memRecordings or
                        memRecordings[filePaths[detectorName]].closed):
                    memRecordings[filePaths[detectorName]] = BytesIO()
                fileHandles[detectorName] = memRecordings[filePaths[detectorName]]
            else:
                fileHandles[detectorName] = filePaths[detectorName]

            if singleMultiDetectorFile and len(files) > 0:
                files[detectorName] = list(files.values())[0]
            else:
                files[detectorName] = h5py.File(fileHandles[detectorName],
                                                'a' if singleLapseFile else 'w-')

        return files, fileHandles, filePaths

    def _getNewFrames(self, detectorName):
        newFrames = self.__recordingManager.detectorsManager[detectorName].getChunk()
        newFrames = np.array(newFrames)
        return newFrames


class RecMode(enum.Enum):
    SpecFrames = 1
    SpecTime = 2
    ScanOnce = 3
    ScanLapse = 4
    UntilStop = 5


class SaveMode(enum.Enum):
    Disk = 1
    RAM = 2
    DiskAndRAM = 3


# Copyright (C) 2020, 2021 TestaLab
# This file is part of ImSwitch.
#
# ImSwitch is free software: you can redistribute it and/or modify
# it under the terms of the GNU General Public License as published by
# the Free Software Foundation, either version 3 of the License, or
# (at your option) any later version.
#
# ImSwitch is distributed in the hope that it will be useful,
# but WITHOUT ANY WARRANTY; without even the implied warranty of
# MERCHANTABILITY or FITNESS FOR A PARTICULAR PURPOSE.  See the
# GNU General Public License for more details.
#
# You should have received a copy of the GNU General Public License
# along with this program.  If not, see <https://www.gnu.org/licenses/>.<|MERGE_RESOLUTION|>--- conflicted
+++ resolved
@@ -77,28 +77,18 @@
         """ Saves a single frame capture with the specified detectors to a file
         with the specified name prefix and attributes to save to the capture
         per detector. """
-<<<<<<< HEAD
-        for detectorName in detectorNames:
-            file = h5py.File(
-                self.getSaveFilePath(f'{savename}_{detectorName}.hdf5', SaveMode.Disk), 'w'
-            )
-=======
         acqHandle = self.__detectorsManager.startAcquisition()
         try:
             for detectorName in detectorNames:
-                file = h5py.File(f'{savename}_{detectorName}.hdf5', 'w')
->>>>>>> d222051f
+                file = h5py.File(
+                    self.getSaveFilePath(f'{savename}_{detectorName}.hdf5', SaveMode.Disk), 'w'
+                )
 
                 shape = self.__detectorsManager[detectorName].shape
                 dataset = file.create_dataset('data', tuple(reversed(shape)), dtype='i2')
 
-<<<<<<< HEAD
-            for key, value in attrs[detectorName].items():
-                dataset.attrs[key] = value
-=======
                 for key, value in attrs[detectorName].items():
-                    file.attrs[key] = value
->>>>>>> d222051f
+                    dataset.attrs[key] = value
 
                 dataset.attrs['detector_name'] = detectorName
 
