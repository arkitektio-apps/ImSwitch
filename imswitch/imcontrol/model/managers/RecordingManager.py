import enum
import os
import time
from io import BytesIO
from typing import Dict, Optional, Type

import debugpy 

import h5py
import zarr
import numpy as np
import tifffile as tiff
import cv2

from imswitch.imcommon.framework import Signal, SignalInterface, Thread, Worker
from imswitch.imcommon.model import initLogger
import abc
import logging

from imswitch.imcontrol.model.managers.DetectorsManager import DetectorsManager

logger = logging.getLogger(__name__)


class AsTemporayFile(object):
    """ A temporary file that when exiting the context manager is renamed to its original name. """
    def __init__(self, filepath, tmp_extension='.tmp'):
        if os.path.exists(filepath):
            raise FileExistsError(f'File {filepath} already exists.')
        self.path = filepath
        self.tmp_path = filepath + tmp_extension

    def __enter__(self):
        return self.tmp_path

    def __exit__(self, *args, **kwargs):
        os.rename(self.tmp_path, self.path)


class Storer(abc.ABC):
    """ Base class for storing data"""
    def __init__(self, filepath, detectorManager):
        self.filepath = filepath
        self.detectorManager: DetectorsManager = detectorManager

    def snap(self, images: Dict[str, np.ndarray], attrs: Dict[str, str] = None):
        """ Stores images and attributes according to the spec of the storer """
        raise NotImplementedError

    def stream(self, data = None, **kwargs):
        """ Stores data in a streaming fashion. """
        raise NotImplementedError


class ZarrStorer(Storer):
    """ A storer that stores the images in a zarr file store """
<<<<<<< HEAD
=======

>>>>>>> 96f811e9
    def snap(self, images: Dict[str, np.ndarray], attrs: Dict[str, str] = None):
        with AsTemporayFile(f'{self.filepath}.zarr') as path:
            store = zarr.storage.DirectoryStore(path)
            root = zarr.group(store=store)

            for channel, image in images.items():
                shape = self.detectorManager[channel].shape
                d = root.create_dataset(channel, data=image, shape=tuple(reversed(shape)),
                                        chunks=(512, 512), dtype='i2') #TODO: why not dynamic chunking?
                d.attrs["ImSwitchData"] = attrs[channel]
            logger.info(f"Saved image to zarr file {path}")


class HDF5Storer(Storer):
    """ A storer that stores the images in a series of hd5 files """
    def snap(self, images: Dict[str, np.ndarray], attrs: Dict[str, str] = None):
        for channel, image in images.items():
<<<<<<< HEAD
=======

>>>>>>> 96f811e9
            with AsTemporayFile(f'{self.filepath}_{channel}.h5') as path:
                file = h5py.File(path, 'w')
                shape = self.detectorManager[channel].shape
                dataset = file.create_dataset('data', tuple(reversed(shape)), dtype='i2')
                for key, value in attrs[channel].items():
                    try:
                        dataset.attrs[key] = value
                    except:
                        logger.debug(f'Could not put key:value pair {key}:{value} in hdf5 metadata.')

                dataset.attrs['detector_name'] = channel

                # For ImageJ compatibility
                dataset.attrs['element_size_um'] = \
                    self.detectorManager[channel].pixelSizeUm

<<<<<<< HEAD
                if image.ndim == 3:
                    dataset[:, ...] = np.moveaxis(image, [0, 1, 2], [2, 1, 0])
                elif image.ndim == 4:
                    dataset[:, ...] = np.moveaxis(image, [0, 1, 2, 3], [3, 2, 1, 0])
                else:
                    dataset[:, ...] = np.moveaxis(image, 0, -1)
            
                file.close()
                logger.info(f"Saved image to hdf5 file {path}")
        
=======
                dataset[:, ...] = np.moveaxis(image, 0, -1)

                file.close()

>>>>>>> 96f811e9

class TiffStorer(Storer):
    """ A storer that stores the images in a series of tiff files """
    def snap(self, images: Dict[str, np.ndarray], attrs: Dict[str, str] = None):
        for channel, image in images.items():
            with AsTemporayFile(f'{self.filepath}_{channel}.tiff') as path:
                tiff.imwrite(path, image,) # TODO: Parse metadata to tiff meta data
<<<<<<< HEAD
                logger.info(f"Saved image to tiff file {path}")
=======

class MP4Storer(Storer):
    """ A storer that writes the frames to an MP4 file """
>>>>>>> 96f811e9

    def snap(self, images: Dict[str, np.ndarray], attrs: Dict[str, str] = None):
        # not yet implemented
        pass 
        
        
class SaveMode(enum.Enum):
    Disk = 1
    RAM = 2
    DiskAndRAM = 3
    Numpy = 4


class SaveFormat(enum.Enum):
    HDF5 = 1
    TIFF = 2
    ZARR = 3
    MP4 = 4


DEFAULT_STORER_MAP: Dict[str, Type[Storer]] = {
    SaveFormat.ZARR: ZarrStorer,
    SaveFormat.HDF5: HDF5Storer,
    SaveFormat.TIFF: TiffStorer,
    SaveFormat.MP4: MP4Storer
}


class RecordingManager(SignalInterface):
    """ RecordingManager handles single frame captures as well as continuous
    recordings of detector data. """
    sigRecordingStarted = Signal()
    sigRecordingEnded = Signal()
    sigRecordingFrameNumUpdated = Signal(int)  # (frameNumber)
    sigRecordingTimeUpdated = Signal(int)  # (recTime)
    sigMemorySnapAvailable = Signal(
        str, np.ndarray, object, bool
    )  # (name, image, filePath, savedToDisk)
    sigMemoryRecordingAvailable = Signal(
        str, object, object, bool
    )  # (name, file, filePath, savedToDisk)

    def __init__(self, detectorsManager, storerMap: Optional[Dict[str, Type[Storer]]] = None):
        super().__init__()
        self.__logger = initLogger(self)
        self.__storerMap = storerMap or DEFAULT_STORER_MAP
        self._memRecordings = {}  # { filePath: bytesIO }
        self.__detectorsManager = detectorsManager
        self.__record = False
        self.__recordingWorker = RecordingWorker(self)
        self.__thread = Thread()
        self.__recordingWorker.moveToThread(self.__thread)
        self.__thread.started.connect(self.__recordingWorker.run)

    def __del__(self):
        self.endRecording(emitSignal=False, wait=True)
        if hasattr(super(), '__del__'):
            super().__del__()

    @property
    def record(self):
        """ Whether a recording is currently being recorded. """
        return self.__record

    @property
    def detectorsManager(self):
        return self.__detectorsManager

    def startRecording(self, detectorNames, recMode, savename, saveMode, attrs,
                       saveFormat=SaveFormat.HDF5, singleMultiDetectorFile=False, singleLapseFile=False,
                       recFrames=None, recTime=None):
        """ Starts a recording with the specified detectors, recording mode,
        file name prefix and attributes to save to the recording per detector.
        In SpecFrames mode, recFrames (the number of frames) must be specified,
        and in SpecTime mode, recTime (the recording time in seconds) must be
        specified. """

        self.__logger.info('Starting recording')
        self.__record = True
        self.__recordingWorker.detectorNames = detectorNames
        self.__recordingWorker.recMode = recMode
        self.__recordingWorker.savename = savename
        self.__recordingWorker.saveMode = saveMode
        self.__recordingWorker.saveFormat = saveFormat
        self.__recordingWorker.attrs = attrs
        self.__recordingWorker.recFrames = recFrames
        self.__recordingWorker.recTime = recTime
        self.__recordingWorker.singleMultiDetectorFile = singleMultiDetectorFile
        self.__recordingWorker.singleLapseFile = singleLapseFile
        self.__detectorsManager.execOnAll(lambda c: c.flushBuffers(),
                                          condition=lambda c: c.forAcquisition)
        self.__thread.start()

    def endRecording(self, emitSignal=True, wait=True):
        """ Ends the current recording. Unless emitSignal is false, the
        sigRecordingEnded signal will be emitted. Unless wait is False, this
        method will wait until the recording is complete before returning. """

        self.__detectorsManager.execOnAll(lambda c: c.flushBuffers(),
                                          condition=lambda c: c.forAcquisition)

        if self.__record:
            self.__logger.info('Stopping recording')
        self.__record = False
        self.__thread.quit()
        if emitSignal:
            self.sigRecordingEnded.emit()
        if wait:
            self.__thread.wait()

    def snap(self, detectorNames, savename, saveMode, saveFormat, attrs):
        """ Saves an image with the specified detectors to a file
        with the specified name prefix, save mode, file format and attributes
        to save to the capture per detector. """
        acqHandle = self.__detectorsManager.startAcquisition()

        try:
            images = {}

            # Acquire data
            for detectorName in detectorNames:
                images[detectorName] = self.__detectorsManager[detectorName].getLatestFrame(is_save=True)
                image = images[detectorName]

            if saveFormat:
                storer = self.__storerMap[saveFormat]

                if saveMode == SaveMode.Disk or saveMode == SaveMode.DiskAndRAM:
                    # Save images to disk
                    store = storer(savename, self.__detectorsManager)
                    store.snap(images, attrs)

                if saveMode == SaveMode.RAM or saveMode == SaveMode.DiskAndRAM:
                    for channel, image in images.items():
                        name = os.path.basename(f'{savename}_{channel}')
                        self.sigMemorySnapAvailable.emit(name, image, savename, saveMode == SaveMode.DiskAndRAM)

        finally:
            self.__detectorsManager.stopAcquisition(acqHandle)
            if saveMode == SaveMode.Numpy:
                return images

    def snapImagePrev(self, detectorName, savename, saveFormat, image, attrs):
        """ Saves a previously taken image to a file with the specified name prefix,
        file format and attributes to save to the capture per detector. """
        fileExtension = str(saveFormat.name).lower()
        filePath = self.getSaveFilePath(f'{savename}_{detectorName}.{fileExtension}')

        # Write file
        if saveFormat == SaveFormat.HDF5:
            file = h5py.File(filePath, 'w')

            shape = image.shape
            dataset = file.create_dataset('data', tuple(reversed(shape)), dtype='i2')

            for key, value in attrs[detectorName].items():
                try:
                    dataset.attrs[key] = value
                except:
                    self.__logger.debug(f'Could not put key:value pair {key}:{value} in hdf5 metadata.')

            dataset.attrs['detector_name'] = detectorName

            # For ImageJ compatibility
            dataset.attrs['element_size_um'] = \
                self.__detectorsManager[detectorName].pixelSizeUm

            dataset[:, ...] = np.moveaxis(image, 0, -1)
            file.close()
        elif saveFormat == SaveFormat.TIFF:
            tiff.imwrite(filePath, image)
        elif saveFormat == SaveFormat.ZARR:
            path = self.getSaveFilePath(f'{savename}.{fileExtension}')
            store = zarr.storage.DirectoryStore(path)
            root = zarr.group(store=store)
            shape = self.__detectorsManager[detectorName].shape
            d = root.create_dataset(detectorName, data=image, shape=tuple(reversed(shape)), chunks=(512, 512),
                                    dtype='i2')
            d.attrs["ImSwitchData"] = attrs[detectorName]
            store.close()
        else:
            raise ValueError(f'Unsupported save format "{saveFormat}"')

    def getSaveFilePath(self, path, allowOverwriteDisk=False, allowOverwriteMem=False):
        newPath = path
        numExisting = 0

        def existsFunc(pathToCheck):
            if not allowOverwriteDisk and os.path.exists(pathToCheck):
                return True
            if not allowOverwriteMem and pathToCheck in self._memRecordings:
                return True
            return False

        while existsFunc(newPath):
            numExisting += 1
            pathWithoutExt, pathExt = os.path.splitext(path)
            newPath = f'{pathWithoutExt}_{numExisting}{pathExt}'
        return newPath


class RecordingWorker(Worker):
    def __init__(self, recordingManager):
        super().__init__()
        self.__logger = initLogger(self)
        self.__recordingManager = recordingManager
        self.__logger = initLogger(self)

    def run(self):
        acqHandle = self.__recordingManager.detectorsManager.startAcquisition()
        try:
            self._record()

        finally:
            self.__recordingManager.detectorsManager.stopAcquisition(acqHandle)

    def _record(self):
        if self.saveFormat == SaveFormat.HDF5 or self.saveFormat == SaveFormat.ZARR:
            files, fileDests, filePaths = self._getFiles()

        shapes = {detectorName: self.__recordingManager.detectorsManager[detectorName].shape
                  for detectorName in self.detectorNames}
        
        currentFrame = {}
        datasets = {}
        filenames = {}
        for detectorName in self.detectorNames:
            currentFrame[detectorName] = 0

            datasetName = detectorName
            if self.recMode == RecMode.ScanLapse and self.singleLapseFile:
                # Add scan number to dataset name
                scanNum = 0
                datasetNameWithScan = f'{datasetName}_scan{scanNum}'
                while datasetNameWithScan in files[detectorName]:
                    scanNum += 1
                    datasetNameWithScan = f'{datasetName}_scan{scanNum}'
                datasetName = datasetNameWithScan

            # Initial number of frames must not be 0; otherwise, too much disk space may get
            # allocated. We remove this default frame later on if no frames are captured.
            shape = shapes[detectorName]
            if len(shape) > 2:
                shape = shape[-2:]

            if self.saveFormat == SaveFormat.HDF5:
                # Initial number of frames must not be 0; otherwise, too much disk space may get
                # allocated. We remove this default frame later on if no frames are captured.
                datasets[detectorName] = files[detectorName].create_dataset(
                    datasetName, (1, *reversed(shape)),
                    maxshape=(None, *reversed(shape)),
                    dtype='i2'
                )

                for key, value in self.attrs[detectorName].items():
                    self.__logger.debug(key)
                    self.__logger.debug(value)
                    try:
                        datasets[detectorName].attrs[key] = value
                    except:
                        pass

                datasets[detectorName].attrs['detector_name'] = detectorName

                # For ImageJ compatibility
                datasets[detectorName].attrs['element_size_um'] \
                    = self.__recordingManager.detectorsManager[detectorName].pixelSizeUm
                datasets[detectorName].attrs['writing'] = True

                for key, value in self.attrs[detectorName].items():
                    try:
                        datasets[detectorName].attrs[key] = value
                    except:
                        pass

            elif self.saveFormat == SaveFormat.MP4:
                # Need to initiliaze videowriter for each detector
                self.__logger.debug("Initialize MP4 recorder")
                fourcc = cv2.VideoWriter_fourcc(*'mp4v')
                fileExtension = str(self.saveFormat.name).lower()
                filePath = self.__recordingManager.getSaveFilePath(f'{self.savename}_{detectorName}.{fileExtension}')
                filenames[detectorName] = filePath 
                datasets[detectorName] = cv2.VideoWriter(filePath, fourcc, 20.0, shapes[detectorName])
                #datasets[detectorName] = cv2.VideoWriter(filePath, cv2.VideoWriter_fourcc(*'MJPG'), 10, shapes[detectorName])


            elif self.saveFormat == SaveFormat.TIFF:
                fileExtension = str(self.saveFormat.name).lower()
                filenames[detectorName] = self.__recordingManager.getSaveFilePath(
                    f'{self.savename}_{detectorName}.{fileExtension}', False, False)

            elif self.saveFormat == SaveFormat.ZARR:
                datasets[detectorName] = files[detectorName].create_dataset(datasetName, shape=(1, *reversed(shape)),
                                                                            dtype='i2', chunks=(1, 512, 512)
                                                                            )

                datasets[detectorName].attrs['ImSwitchData'] = self.attrs[detectorName]
                datasets[detectorName].attrs['detector_name'] = detectorName
                # For ImageJ compatibility
                datasets[detectorName].attrs['element_size_um'] \
                    = self.__recordingManager.detectorsManager[detectorName].pixelSizeUm
                datasets[detectorName].attrs['writing'] = True


        self.__recordingManager.sigRecordingStarted.emit()
        try:
            if len(self.detectorNames) < 1:
                raise ValueError('No detectors to record specified')

            if self.recMode in [RecMode.SpecFrames, RecMode.ScanOnce, RecMode.ScanLapse]:
                recFrames = self.recFrames
                if recFrames is None:
                    raise ValueError('recFrames must be specified in SpecFrames, ScanOnce or'
                                     ' ScanLapse mode')

                while (self.__recordingManager.record and
                       any([currentFrame[detectorName] < recFrames
                            for detectorName in self.detectorNames])):
                    for detectorName in self.detectorNames:
                        if currentFrame[detectorName] >= recFrames:
                            continue  # Reached requested number of frames with this detector, skip

                        newFrames = self._getNewFrames(detectorName)
                        n = len(newFrames)

                        if n > 0:
                            it = currentFrame[detectorName]
                            if self.saveFormat == SaveFormat.TIFF:
                                try:
                                    filePath = filenames[detectorName]
                                    tiff.imwrite(filePath, newFrames, append=True)
                                except ValueError:
                                    self.__logger.error("TIFF File exceeded 4GB.")
                                    if self.saveFormat == SaveFormat.TIFF:
                                        filePath = self.__recordingManager.getSaveFilePath(
                                            f'{self.savename}_{detectorName}.{fileExtension}', False, False)
                                        continue
                            elif self.saveFormat == SaveFormat.HDF5:
                                dataset = datasets[detectorName]
                                if (it + n) <= recFrames:
                                    dataset.resize(n + it, axis=0)
                                    dataset[it:it + n, :, :] = newFrames
                                    currentFrame[detectorName] += n
                                else:
                                    dataset.resize(recFrames, axis=0)
                                    dataset[it:recFrames, :, :] = newFrames[0:recFrames - it]
                                    currentFrame[detectorName] = recFrames
                            elif self.saveFormat == SaveFormat.ZARR:
                                dataset = datasets[detectorName]
                                if it == 0:
                                    dataset[0, :, :] = newFrames[0, :, :]
                                    if n > 0:
                                        dataset.append(newFrames[1:n, :, :])
                                else:
                                    dataset.append(newFrames)
                                currentFrame[detectorName] += n
                            elif self.saveFormat == SaveFormat.MP4:
                                for iframe in range(n):
                                    frame = newFrames[iframe,:,:]
                                    #https://stackoverflow.com/questions/30509573/writing-an-mp4-video-using-python-opencv
                                    frame = cv2.cvtColor(cv2.convertScaleAbs(frame), cv2.COLOR_GRAY2BGR)
                                    self.__logger.debug(type(frame))

                                    datasets[detectorName].write(frame)
                                    

                            # Things get a bit weird if we have multiple detectors when we report
                            # the current frame number, since the detectors may not be synchronized.
                            # For now, we will report the lowest number.
                            self.__recordingManager.sigRecordingFrameNumUpdated.emit(
                                min(list(currentFrame.values()))
                            )
                    time.sleep(0.0001)  # Prevents freezing for some reason

                self.__recordingManager.sigRecordingFrameNumUpdated.emit(0)
            elif self.recMode == RecMode.SpecTime:
                recTime = self.recTime
                if recTime is None:
                    raise ValueError('recTime must be specified in SpecTime mode')

                start = time.time()
                currentRecTime = 0
                shouldStop = False
                while True:
                    for detectorName in self.detectorNames:
                        newFrames = self._getNewFrames(detectorName)
                        n = len(newFrames)
                        if n > 0:
                            if self.saveFormat == SaveFormat.TIFF:
                                try:
                                    filePath = filenames[detectorName]
                                    tiff.imwrite(filePath, newFrames, append=True)
                                except ValueError:
                                    self.__logger.error("TIFF File exceeded 4GB.")
                                    if self.saveFormat == SaveFormat.TIFF:
                                        filePath = self.__recordingManager.getSaveFilePath(
                                            f'{self.savename}_{detectorName}.{fileExtension}', False, False)
                                        continue
                            elif self.saveFormat == SaveFormat.HDF5 or self.saveFormat == SaveFormat.ZARR:
                                it = currentFrame[detectorName]
                                dataset = datasets[detectorName]
                                dataset.resize(n + it, axis=0)
                                dataset[it:it + n, :, :] = newFrames
                            elif self.saveFormat == SaveFormat.MP4:
                                for iframe in range(n):
                                    frame = newFrames[iframe,:,:]
                                    #https://stackoverflow.com/questions/30509573/writing-an-mp4-video-using-python-opencv
                                    frame = cv2.cvtColor(cv2.convertScaleAbs(frame), cv2.COLOR_GRAY2BGR)
                                    self.__logger.debug(type(frame))

                                    datasets[detectorName].write(frame)
                                    
                            currentFrame[detectorName] += n
                            self.__recordingManager.sigRecordingTimeUpdated.emit(
                                np.around(currentRecTime, decimals=2)
                            )
                            currentRecTime = time.time() - start

                    if shouldStop:
                        break  # Enter loop one final time, then stop

                    if not self.__recordingManager.record or currentRecTime >= recTime:
                        shouldStop = True

                    time.sleep(0.0001)  # Prevents freezing for some reason

                self.__recordingManager.sigRecordingTimeUpdated.emit(0)
            elif self.recMode == RecMode.UntilStop:
                shouldStop = False
                while True:
                    for detectorName in self.detectorNames:
                        newFrames = self._getNewFrames(detectorName)
                        n = len(newFrames)
                        if n > 0:
                            if self.saveFormat == SaveFormat.TIFF:
                                try:
                                    filePath = filenames[detectorName]
                                    tiff.imwrite(filePath, newFrames, append=True)
                                except ValueError:
                                    self.__logger.error("TIFF File exceeded 4GB.")
                                    if self.saveFormat == SaveFormat.TIFF:
                                        filePath = self.__recordingManager.getSaveFilePath(
                                            f'{self.savename}_{detectorName}.{fileExtension}', False, False)
                                        continue

                            elif self.saveFormat == SaveFormat.HDF5:
                                it = currentFrame[detectorName]
                                dataset = datasets[detectorName]
                                dataset.resize(n + it, axis=0)
                                dataset[it:it + n, :, :] = newFrames

                            elif self.saveFormat == SaveFormat.ZARR:
                                it = currentFrame[detectorName]
                                dataset = datasets[detectorName]
                                if it == 0:
                                    dataset[0, :, :] = newFrames[0, :, :]
                                    if n > 0:
                                        dataset.append(newFrames[1:n, :, :])
                                else:
                                    dataset.append(newFrames)
                            elif self.saveFormat == SaveFormat.MP4:
                                for iframe in range(n):
                                    frame = newFrames[iframe,:,:]
                                    #https://stackoverflow.com/questions/30509573/writing-an-mp4-video-using-python-opencv
                                    frame = cv2.cvtColor(cv2.convertScaleAbs(frame), cv2.COLOR_GRAY2BGR)

                                    datasets[detectorName].write(frame)
                                    

                            currentFrame[detectorName] += n

                    if shouldStop:
                        break

                    if not self.__recordingManager.record:
                        shouldStop = True  # Enter loop one final time, then stop

                    time.sleep(0.0001)  # Prevents freezing for some reason
            else:
                raise ValueError('Unsupported recording mode specified')
        finally:

            if self.saveFormat == SaveFormat.HDF5 or self.saveFormat == SaveFormat.ZARR:
                for detectorName, file in files.items():
                    # Remove default frame if no frames have been captured
                    if currentFrame[detectorName] < 1:
                        if self.saveFormat == SaveFormat.HDF5:
                            datasets[detectorName].resize(0, axis=0)

                    # Handle memory recordings
                    if self.saveMode == SaveMode.RAM or self.saveMode == SaveMode.DiskAndRAM:
                        filePath = filePaths[detectorName]
                        name = os.path.basename(filePath)
                        if self.saveMode == SaveMode.RAM:
                            file.close()
                            self.__recordingManager.sigMemoryRecordingAvailable.emit(
                                name, fileDests[detectorName], filePath, False
                            )
                        else:
                            file.flush()
                            self.__recordingManager.sigMemoryRecordingAvailable.emit(
                                name, file, filePath, True
                            )
                    else:
                        datasets[detectorName].attrs['writing'] = False
                        if self.saveFormat == SaveFormat.HDF5:
                            file.close()
                        elif self.saveFormat == SaveFormat.MP4:
                            for detectorName, file in files.items():
                                datasets[detectorName].release()
                        else:
                            self.store.close()
            emitSignal = True
            if self.recMode in [RecMode.SpecFrames, RecMode.ScanOnce, RecMode.ScanLapse]:
                emitSignal = False
            self.__recordingManager.endRecording(emitSignal=emitSignal, wait=False)

    def _getFiles(self):
        singleMultiDetectorFile = self.singleMultiDetectorFile
        singleLapseFile = self.recMode == RecMode.ScanLapse and self.singleLapseFile

        files = {}
        fileDests = {}
        filePaths = {}
        extension = 'hdf5' if self.saveFormat == SaveFormat.HDF5 else 'zarr'

        for detectorName in self.detectorNames:
            if singleMultiDetectorFile:
                baseFilePath = f'{self.savename}.{extension}'
            else:
                baseFilePath = f'{self.savename}_{detectorName}.{extension}'

            filePaths[detectorName] = self.__recordingManager.getSaveFilePath(
                baseFilePath,
                allowOverwriteDisk=singleLapseFile and self.saveMode != SaveMode.RAM,
                allowOverwriteMem=singleLapseFile and self.saveMode == SaveMode.RAM
            )

        for detectorName in self.detectorNames:
            if self.saveMode == SaveMode.RAM:
                memRecordings = self.__recordingManager._memRecordings
                if (filePaths[detectorName] not in memRecordings or
                        memRecordings[filePaths[detectorName]].closed):
                    memRecordings[filePaths[detectorName]] = BytesIO()
                fileDests[detectorName] = memRecordings[filePaths[detectorName]]
            else:
                fileDests[detectorName] = filePaths[detectorName]

            if singleMultiDetectorFile and len(files) > 0:
                files[detectorName] = list(files.values())[0]
            else:
                if self.saveFormat == SaveFormat.HDF5:
                    files[detectorName] = h5py.File(fileDests[detectorName],
                                                    'a' if singleLapseFile else 'w-')
                elif self.saveFormat == SaveFormat.ZARR:
                    self.store = zarr.storage.DirectoryStore(fileDests[detectorName])
                    files[detectorName] = zarr.group(store=self.store, overwrite=True)

        return files, fileDests, filePaths

    def _getNewFrames(self, detectorName):
        newFrames = self.__recordingManager.detectorsManager[detectorName].getChunk()
        newFrames = np.array(newFrames)
        return newFrames


class RecMode(enum.Enum):
    SpecFrames = 1
    SpecTime = 2
    ScanOnce = 3
    ScanLapse = 4
    UntilStop = 5


# Copyright (C) 2020-2021 ImSwitch developers
# This file is part of ImSwitch.
#
# ImSwitch is free software: you can redistribute it and/or modify
# it under the terms of the GNU General Public License as published by
# the Free Software Foundation, either version 3 of the License, or
# (at your option) any later version.
#
# ImSwitch is distributed in the hope that it will be useful,
# but WITHOUT ANY WARRANTY; without even the implied warranty of
# MERCHANTABILITY or FITNESS FOR A PARTICULAR PURPOSE.  See the
# GNU General Public License for more details.
#
# You should have received a copy of the GNU General Public License
# along with this program.  If not, see <https://www.gnu.org/licenses/>.<|MERGE_RESOLUTION|>--- conflicted
+++ resolved
@@ -4,7 +4,7 @@
 from io import BytesIO
 from typing import Dict, Optional, Type
 
-import debugpy 
+import debugpy
 
 import h5py
 import zarr
@@ -54,10 +54,7 @@
 
 class ZarrStorer(Storer):
     """ A storer that stores the images in a zarr file store """
-<<<<<<< HEAD
-=======
-
->>>>>>> 96f811e9
+
     def snap(self, images: Dict[str, np.ndarray], attrs: Dict[str, str] = None):
         with AsTemporayFile(f'{self.filepath}.zarr') as path:
             store = zarr.storage.DirectoryStore(path)
@@ -75,10 +72,7 @@
     """ A storer that stores the images in a series of hd5 files """
     def snap(self, images: Dict[str, np.ndarray], attrs: Dict[str, str] = None):
         for channel, image in images.items():
-<<<<<<< HEAD
-=======
-
->>>>>>> 96f811e9
+
             with AsTemporayFile(f'{self.filepath}_{channel}.h5') as path:
                 file = h5py.File(path, 'w')
                 shape = self.detectorManager[channel].shape
@@ -95,23 +89,16 @@
                 dataset.attrs['element_size_um'] = \
                     self.detectorManager[channel].pixelSizeUm
 
-<<<<<<< HEAD
                 if image.ndim == 3:
                     dataset[:, ...] = np.moveaxis(image, [0, 1, 2], [2, 1, 0])
                 elif image.ndim == 4:
                     dataset[:, ...] = np.moveaxis(image, [0, 1, 2, 3], [3, 2, 1, 0])
                 else:
                     dataset[:, ...] = np.moveaxis(image, 0, -1)
-            
+
                 file.close()
                 logger.info(f"Saved image to hdf5 file {path}")
-        
-=======
-                dataset[:, ...] = np.moveaxis(image, 0, -1)
-
-                file.close()
-
->>>>>>> 96f811e9
+
 
 class TiffStorer(Storer):
     """ A storer that stores the images in a series of tiff files """
@@ -119,19 +106,16 @@
         for channel, image in images.items():
             with AsTemporayFile(f'{self.filepath}_{channel}.tiff') as path:
                 tiff.imwrite(path, image,) # TODO: Parse metadata to tiff meta data
-<<<<<<< HEAD
                 logger.info(f"Saved image to tiff file {path}")
-=======
 
 class MP4Storer(Storer):
     """ A storer that writes the frames to an MP4 file """
->>>>>>> 96f811e9
 
     def snap(self, images: Dict[str, np.ndarray], attrs: Dict[str, str] = None):
         # not yet implemented
-        pass 
-        
-        
+        pass
+
+
 class SaveMode(enum.Enum):
     Disk = 1
     RAM = 2
@@ -348,7 +332,7 @@
 
         shapes = {detectorName: self.__recordingManager.detectorsManager[detectorName].shape
                   for detectorName in self.detectorNames}
-        
+
         currentFrame = {}
         datasets = {}
         filenames = {}
@@ -407,7 +391,7 @@
                 fourcc = cv2.VideoWriter_fourcc(*'mp4v')
                 fileExtension = str(self.saveFormat.name).lower()
                 filePath = self.__recordingManager.getSaveFilePath(f'{self.savename}_{detectorName}.{fileExtension}')
-                filenames[detectorName] = filePath 
+                filenames[detectorName] = filePath
                 datasets[detectorName] = cv2.VideoWriter(filePath, fourcc, 20.0, shapes[detectorName])
                 #datasets[detectorName] = cv2.VideoWriter(filePath, cv2.VideoWriter_fourcc(*'MJPG'), 10, shapes[detectorName])
 
@@ -490,7 +474,7 @@
                                     self.__logger.debug(type(frame))
 
                                     datasets[detectorName].write(frame)
-                                    
+
 
                             # Things get a bit weird if we have multiple detectors when we report
                             # the current frame number, since the detectors may not be synchronized.
@@ -537,7 +521,7 @@
                                     self.__logger.debug(type(frame))
 
                                     datasets[detectorName].write(frame)
-                                    
+
                             currentFrame[detectorName] += n
                             self.__recordingManager.sigRecordingTimeUpdated.emit(
                                 np.around(currentRecTime, decimals=2)
@@ -593,7 +577,7 @@
                                     frame = cv2.cvtColor(cv2.convertScaleAbs(frame), cv2.COLOR_GRAY2BGR)
 
                                     datasets[detectorName].write(frame)
-                                    
+
 
                             currentFrame[detectorName] += n
 
