--- conflicted
+++ resolved
@@ -87,31 +87,21 @@
                 self.__camera.getPropertyValue('timing_readout_time')[0],
                 self.__camera.getPropertyValue('internal_frame_rate')[0])
 
-<<<<<<< HEAD
-    def cropOrca(self, hpos, vpos, hsize, vsize):
-        """Method to crop the frame read out by Orcaflash. """
-        self.__camera.setPropertyValue('subarray_vpos', 0)
-        self.__camera.setPropertyValue('subarray_hpos', 0)
-        self.__camera.setPropertyValue('subarray_vsize', 2304)
-        self.__camera.setPropertyValue('subarray_hsize', 2304)
-        
-        self.__camera.setPropertyValue('subarray_vsize', vsize)
-        self.__camera.setPropertyValue('subarray_hsize', hsize)
-        self.__camera.setPropertyValue('subarray_vpos', vpos)
-        self.__camera.setPropertyValue('subarray_hpos', hpos)
-        
-=======
     def crop(self, hpos, vpos, hsize, vsize):
         """Method to crop the frame read out by the camera. """
 
         def cropAction():
-            self.__camera.setPropertyValue('subarray_vpos', vpos)
-            self.__camera.setPropertyValue('subarray_hpos', hpos)
-            self.__camera.setPropertyValue('subarray_vsize', vsize)
-            self.__camera.setPropertyValue('subarray_hsize', hsize)
+            self.__camera.setPropertyValue('subarray_vpos', 0)
+    		self.__camera.setPropertyValue('subarray_hpos', 0)
+    		self.__camera.setPropertyValue('subarray_vsize', 2304)
+    		self.__camera.setPropertyValue('subarray_hsize', 2304)
+    			
+    		self.__camera.setPropertyValue('subarray_vsize', vsize)
+    		self.__camera.setPropertyValue('subarray_hsize', hsize)
+    		self.__camera.setPropertyValue('subarray_vpos', vpos)
+    		self.__camera.setPropertyValue('subarray_hpos', hpos)
 
         self.changeParameter(cropAction)
->>>>>>> f93acc49
 
         # This should be the only place where self.frameStart is changed
         self.__frameStart = (vpos, hpos)
